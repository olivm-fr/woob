# -*- coding: utf-8 -*-

# Copyright(C) 2012 Romain Bignon
#
# This file is part of a woob module.
#
# This woob module is free software: you can redistribute it and/or modify
# it under the terms of the GNU Lesser General Public License as published by
# the Free Software Foundation, either version 3 of the License, or
# (at your option) any later version.
#
# This woob module is distributed in the hope that it will be useful,
# but WITHOUT ANY WARRANTY; without even the implied warranty of
# MERCHANTABILITY or FITNESS FOR A PARTICULAR PURPOSE. See the
# GNU Lesser General Public License for more details.
#
# You should have received a copy of the GNU Lesser General Public License
# along with this woob module. If not, see <http://www.gnu.org/licenses/>.

# flake8: compatible

from woob.browser import LoginBrowser, URL, need_login
from woob.exceptions import (
    BrowserIncorrectPassword, BrowserPasswordExpired, ActionNeeded, ActionType,
    BrowserUnavailable,
)
from woob.capabilities.bank import Account
from woob.tools.decorators import retry
from woob.tools.json import json
from woob.tools.capabilities.bank.investments import create_french_liquidity
from woob.tools.capabilities.bank.transactions import sorted_transactions

<<<<<<< HEAD
from weboob.browser import LoginBrowser, URL, need_login
from weboob.exceptions import BrowserIncorrectPassword, BrowserPasswordExpired, ActionNeeded, BrowserUnavailable
from weboob.capabilities.bank import Account
from weboob.capabilities.base import find_object
from weboob.tools.capabilities.bank.investments import create_french_liquidity
from weboob.tools.compat import urlencode
from .pages import (
    LoginPage, ProfilePage, AccountTypePage, AccountsPage, ProAccountsPage,
    TransactionsPage, IbanPage, RedirectPage, EntryPage, AVPage, ProIbanPage,
    ProTransactionsPage, LabelsPage, RgpdPage, LoginConfirmPage, ZDBPage
=======
from .pages import (
    LoginPage, LoginConfirmPage, ProfilePage,
    AccountsPage, IbanPage, HistoryPage, InvestmentsPage,
    RgpdPage, IndexPage, ErrorPage, BypassAlertPage,
>>>>>>> bf8dbe2e
)


class CreditDuNordBrowser(LoginBrowser):
    ENCODING = 'UTF-8'
    BASEURL = "https://www.credit-du-nord.fr/"

    index = URL(
        '/icd/zdb/index.html',
        IndexPage
    )
    login = URL(
        r'$',
        r'/.*\?.*_pageLabel=page_erreur_connexion',
        r'/.*\?.*_pageLabel=reinitialisation_mot_de_passe',
        LoginPage
    )
    logout = URL(r'/pkmslogout')
    login_confirm = URL(r'/sec/vk/authent.json', LoginConfirmPage)
<<<<<<< HEAD
    labels_page = URL(r'/icd/zco/data/public-menu.json', LabelsPage)
    redirect = URL('/swm/redirectCDN.html', RedirectPage)
    entrypage = URL(r'/icd/zco/$', '/icd/zco/public-index.html#zco', EntryPage)
    multitype_av = URL('/vos-comptes/IPT/appmanager/transac/professionnels\?_nfpb=true&_eventName=onRestart&_pageLabel=synthese_contrats_assurance_vie', AVPage)
    loans = URL(r'/vos-comptes/IPT/appmanager/transac/(?P<account_type>.*)\?_nfpb=true&_eventName=onRestart&_pageLabel=(?P<loans_page_label>(creditPersoImmobilier|credit_?_en_cours))', ProAccountsPage)
    proaccounts = URL(r'/vos-comptes/IPT/appmanager/transac/(professionnels|entreprises)\?_nfpb=true&_eventName=onRestart&_pageLabel=(?P<accounts_page_label>(transac_tableau_de_bord|page_?_synthese_v1))',
                      r'/vos-comptes/(professionnels|entreprises)/page_?_synthese',
                      ProAccountsPage)
    accounts = URL(r'/vos-comptes/IPT/appmanager/transac/(?P<account_type>.*)\?_nfpb=true&_eventName=onRestart&_pageLabel=(?P<accounts_page_label>(transac_tableau_de_bord|page_?_synthese_v1))',
                   r'/vos-comptes/particuliers',
                   AccountsPage)
    multitype_iban = URL('/vos-comptes/IPT/appmanager/transac/professionnels\?_nfpb=true&_eventName=onRestart&_pageLabel=impression_rib', ProIbanPage)
    transactions = URL('/vos-comptes/IPT/appmanager/transac/particuliers\?_nfpb=true(.*)', TransactionsPage)
    protransactions = URL('/vos-comptes/(.*)/transac/(professionnels|entreprises)', ProTransactionsPage)
    iban = URL('/vos-comptes/IPT/cdnProxyResource/transacClippe/RIB_impress.asp', IbanPage)
    account_type_page = URL('/icd/zco/data/public-ws-menuespaceperso.json', AccountTypePage)
    labels_page = URL("/icd/zco/public-data/ws-menu.json", LabelsPage)
    profile_page = URL("/icd/zco/data/public-user.json", ProfilePage)
    bypass_rgpd = URL('/icd/zcd/data/gdpr-get-out-zs-client.json', RgpdPage)
    zdb = URL('/icd/zdb/index.html', ZDBPage)
    authsec = URL('/swm/swm-scaw-authsec.html', ZDBPage)
    connect = URL('/swm/swm-connect.html', ZDBPage)

    def __init__(self, *args, **kwargs):
        self.weboob = kwargs['weboob']
        super(CreditDuNordBrowser, self).__init__(*args, **kwargs)

    @property
    def logged(self):
        return self.page is not None and not self.login.is_here() and \
            not self.page.doc.xpath(u'//b[contains(text(), "vous devez modifier votre code confidentiel")]')
=======

    bypass_rgpd = URL(r'/icd/zcd/data/gdpr-get-out-zs-client.json', RgpdPage)
    bypass_alert = URL(r'/icd/zcm_alerting/data/pull-events/zcm-alerting-get-out-zs-client.json', BypassAlertPage)

    error_page = URL(r'/icd/static/acces-simplifie.html', ErrorPage)

    profile = URL(r'/icd/zco/data/public-user.json', ProfilePage)
    accounts = URL(r'/icd/fdo/data/comptesExternes.json', AccountsPage)
    history = URL(r'/icd/fdo/data/detailDunCompte.json', HistoryPage)
    investments = URL(r'/icd/fdo/data/getAccountWithAsset.json', InvestmentsPage)

    iban = URL(r'/icd/zvo/data/saisieVirement/saisieVirement.json', IbanPage)
>>>>>>> bf8dbe2e

    def do_login(self):
        self.zdb.go()
        gdareplay = self.page.get_gdareplay_html()

        self.login.go()

        if self.error_page.is_here():
            msg = self.page.get_error_msg()
            if 'Suite à une erreur technique' in msg:
                raise BrowserUnavailable(msg)
            raise AssertionError('Unhandled error message: %s' % msg)

        website_unavailable = self.page.get_website_unavailable_message()
        if website_unavailable:
            raise BrowserUnavailable(website_unavailable)

        # Some users are still using their old password, that leads to a virtual keyboard crash.
        if not self.password.isdigit() or len(self.password) != 6:
            raise BrowserIncorrectPassword('Veuillez utiliser le nouveau code confidentiel fourni par votre banque.')

        self.page.login(self.username, self.password)

        assert self.login_confirm.is_here(), 'Should be on login confirmation page'

        reason = self.page.get_reason()
        status = self.page.get_status()

        if reason == 'echec_authent':
            raise BrowserIncorrectPassword()
        elif reason == 'chgt_mdp_oblig':
            # There is no message in the json return. There is just the code.
            raise BrowserPasswordExpired('Changement de mot de passe requis.')
        elif reason == 'SCA':
            raise ActionNeeded(
                locale="fr-FR", message="Vous devez réaliser la double authentification sur le portail internet",
                action_type=ActionType.PERFORM_MFA,
            )
        elif reason == 'SCAW':
<<<<<<< HEAD
            self.zdb.go()
            gdareplay2 = self.page.get_gdareplay_form()
            self.session.cookies.set('SCAW', 'true')
            self.authsec.go(data=urlencode(gdareplay2), method='POST', headers={'Content-Type': 'application/x-www-form-urlencoded'})
            self.connect.go(data=urlencode(gdareplay), method='POST', headers={'Content-Type': 'application/x-www-form-urlencoded'})
            #raise ActionNeeded("Vous devez choisir si vous souhaitez dès à présent activer la double authentification sur le portail internet")

        self.entrypage.go()
=======
            # SCAW reason was used to asked to the user to activate his 2FA, but now creditdunord also use it
            # to propose to the user to redo earlier the expiring 2FA. A later check is done (in AccountsPage)
            # in case SCAW reason is sent back for the purpose of asking 2FA to be activated.
            self.index.go()
            # This cookie is mandatory, otherwise we could encounter the "redo 2fa earlier proposal" later on the website
            # It is set through JS on CDN website
            self.session.cookies.set('SCAW', 'true', domain='www.credit-du-nord.fr')
            self.page.skip_redo_2fa()
            self.logger.warning("Skipping redo 2FA earlier proposal")
        elif reason == 'acces_bloq':
            if self.page.is_pro_space():
                raise BrowserPasswordExpired(
                    locale='fr-FR',
                    message='Suite à une erreur de saisie, vos accès aux services Mobile et Internet ont été bloqués.'
                    + " Veuillez contacter votre conseiller ou l'assistance téléphonique de Crédit du Nord.",
                )
            raise BrowserPasswordExpired(
                locale='fr-FR',
                message='Suite à une erreur de saisie, vos accès aux services Mobile et Internet ont été bloqués.'
                + ' Veuillez réinitialiser votre mot de passe sur votre espace.',
            )
        elif reason == 'mauvais_contrat':
            # Website returns only "Nous n'avons pas pu vous authentifier".
            # We don't what 'mauvais_contrat' means and why it occurs.
            # This error is systematic for a given connection.
            raise ActionNeeded(
                message="Nous n'avons pas pu vous authentifier. Veuillez contacter le support de votre banque.",
                locale='fr-FR',
                action_type=ActionType.CONTACT,
            )
        elif status != 'OK' and reason:
            raise AssertionError(f"Unhandled reason at login: {reason}")
>>>>>>> bf8dbe2e

    def do_logout(self):
        self.logout.go()
        self.session.cookies.clear()

<<<<<<< HEAD
    def _iter_accounts(self):
        owner_name = self.get_profile().name.upper()

        self.location(self.loans.build(account_type=self.account_type, loans_page_label=self.loans_page_label), allow_redirects=False)
        location = self.response.headers.get('Location', '')
        if 'errorWebCDN' in location:
            # Attempts to access to ProAccountsPage can lead instead to RedirectPage.
            # It would end up to a '/sites/erreur-404' URL (but in code 200).
            # This happens only on certain connections, as a wrongly activated
            # security feature of the server, as discussed directly with the bank,
            # when there is no accounts on ProAccountsPage.
            # Redirection is not followed
            # but the whole session is broken; need to log back
            self.do_logout()
            self.do_login()
        else:
            if location:
                # still preserve any other redirection that might occur
                self.location(location)
            #for a in self.page.get_list():
            #    yield a

        self.accounts.go(account_type=self.account_type, accounts_page_label=self.accounts_page_label)
        self.multitype_av.go()
        if self.multitype_av.is_here():
            for a in self.page.get_av_accounts():
                self.location(a._link, data=a._args)
                self.location(a._link.replace("_attente", "_detail_contrat_rep"), data=a._args)
                if self.page.get_error():
                    raise BrowserUnavailable(self.page.get_error())
                self.page.fill_diff_currency(a)
                yield a
        self.accounts.go(account_type=self.account_type, accounts_page_label=self.accounts_page_label)
        if self.accounts.is_here():
            for a in self.page.get_list(name=owner_name):
                yield a
        else:
            for a in self.page.get_list():
                yield a

    @need_login
    def get_pages_labels(self):
        # When retrieving labels_page,
        # If GDPR was accepted partially the website throws a page that we treat
        # as an ActionNeeded. Sometime we can by-pass it. Hence this fix
        try:
            self.labels_page.go()
        except ActionNeeded:
            self.bypass_rgpd.go()
            self.labels_page.go()
        return self.page.get_labels()
=======
    @retry(json.JSONDecodeError)
    def go_on_accounts(self):
        """creditdunord api sometimes return truncated JSON
        which will make the module crash. Retrying once
        seems to do the job.
        """
        self.accounts.go()
>>>>>>> bf8dbe2e

    @need_login
    def iter_accounts(self):
        can_access_accounts = False
        previous_reasons = []

        while not can_access_accounts:
            try:
                self.go_on_accounts()
                can_access_accounts = True
            except ActionNeeded as e:
                reason = str(e)

                # If first try to bypass failed, safely raise the exception
                if reason in previous_reasons:
                    raise

                # When retrieving labels page,
                # If GDPR was accepted partially the website throws a page that we treat
                # as an ActionNeeded. Sometime we can by-pass it. Hence this fix
                if reason == 'GDPR':
                    self.bypass_rgpd.go()

                # This error code can represent an alert asking the user to fill-in their e-mail,
                # which we can bypass. It can however also appear for other reasons that we cannot
                # bypass, in which case an ActionNeeded will be raised on the next iteration of the loop.
                elif reason == 'Mise à jour de votre dossier':
                    self.bypass_alert.go()

                # If the reason is not one that can be bypassed, we can immediately raise
                else:
                    raise

                previous_reasons.append(reason)

        current_bank = self.page.get_current_bank()

        accounts = list(self.page.iter_accounts(current_bank=current_bank))
        accounts.extend(self.page.iter_loans(current_bank=current_bank))

        self.iban.go(data={
            'virementType': 'INDIVIDUEL',
            'hashFromCookieMultibanque': '',
        })

        for account in accounts:
            if account.type == Account.TYPE_CARD:
                # Match the card with its checking account using the account number
                account.parent = next(
                    (account_ for account_ in accounts if (
                        account_.type == Account.TYPE_CHECKING
                        and account_.number[:-5] == account.number[:-5]
                    )),
                    None,
                )
            if (
                account.type in (Account.TYPE_CHECKING, Account.TYPE_SAVINGS)
                and self.page.get_status() == 'OK'  # IbanPage is not available if transfers are not authorized
            ):
                account.iban = self.page.get_iban_from_account_number(account.number)

        return accounts

    @retry(json.JSONDecodeError)
    def go_on_history(self, account_id, current_page):
        """creditdunord api sometimes return truncated JSON
        which will make the module crash. Retrying once
        seems to do the job.
        """
        self.history.go(data={
            'an200_idCompte': account_id,
            'an200_pageCourante': current_page,
        })

    @need_login
    def iter_history(self, account, coming=False):
        if coming and account.type != Account.TYPE_CARD:
            return

        current_page = 1
        has_transactions = True
        while has_transactions and current_page <= 50:
            self.go_on_history(account._custom_id, str(current_page))
            self.page.check_reason()

            if account._has_investments:
                history = self.page.iter_wealth_history()
            else:
                history = self.page.iter_history(account_type=account.type)

            for transaction in sorted_transactions(history):
                yield transaction

            has_transactions = self.page.has_transactions(account._has_investments)
            current_page = current_page + 1

    @need_login
    def iter_investment(self, account):
        if account._has_investments:
            self.investments.go(data={'an200_bankAccountId': account._custom_id})
            if self.page.has_investments():
                for investment in self.page.iter_investment():
                    yield investment
            else:
                yield create_french_liquidity(account.balance)

    @need_login
    def get_profile(self):
        self.profile.go()
        return self.page.get_profile()<|MERGE_RESOLUTION|>--- conflicted
+++ resolved
@@ -30,23 +30,10 @@
 from woob.tools.capabilities.bank.investments import create_french_liquidity
 from woob.tools.capabilities.bank.transactions import sorted_transactions
 
-<<<<<<< HEAD
-from weboob.browser import LoginBrowser, URL, need_login
-from weboob.exceptions import BrowserIncorrectPassword, BrowserPasswordExpired, ActionNeeded, BrowserUnavailable
-from weboob.capabilities.bank import Account
-from weboob.capabilities.base import find_object
-from weboob.tools.capabilities.bank.investments import create_french_liquidity
-from weboob.tools.compat import urlencode
-from .pages import (
-    LoginPage, ProfilePage, AccountTypePage, AccountsPage, ProAccountsPage,
-    TransactionsPage, IbanPage, RedirectPage, EntryPage, AVPage, ProIbanPage,
-    ProTransactionsPage, LabelsPage, RgpdPage, LoginConfirmPage, ZDBPage
-=======
 from .pages import (
     LoginPage, LoginConfirmPage, ProfilePage,
     AccountsPage, IbanPage, HistoryPage, InvestmentsPage,
     RgpdPage, IndexPage, ErrorPage, BypassAlertPage,
->>>>>>> bf8dbe2e
 )
 
 
@@ -66,39 +53,6 @@
     )
     logout = URL(r'/pkmslogout')
     login_confirm = URL(r'/sec/vk/authent.json', LoginConfirmPage)
-<<<<<<< HEAD
-    labels_page = URL(r'/icd/zco/data/public-menu.json', LabelsPage)
-    redirect = URL('/swm/redirectCDN.html', RedirectPage)
-    entrypage = URL(r'/icd/zco/$', '/icd/zco/public-index.html#zco', EntryPage)
-    multitype_av = URL('/vos-comptes/IPT/appmanager/transac/professionnels\?_nfpb=true&_eventName=onRestart&_pageLabel=synthese_contrats_assurance_vie', AVPage)
-    loans = URL(r'/vos-comptes/IPT/appmanager/transac/(?P<account_type>.*)\?_nfpb=true&_eventName=onRestart&_pageLabel=(?P<loans_page_label>(creditPersoImmobilier|credit_?_en_cours))', ProAccountsPage)
-    proaccounts = URL(r'/vos-comptes/IPT/appmanager/transac/(professionnels|entreprises)\?_nfpb=true&_eventName=onRestart&_pageLabel=(?P<accounts_page_label>(transac_tableau_de_bord|page_?_synthese_v1))',
-                      r'/vos-comptes/(professionnels|entreprises)/page_?_synthese',
-                      ProAccountsPage)
-    accounts = URL(r'/vos-comptes/IPT/appmanager/transac/(?P<account_type>.*)\?_nfpb=true&_eventName=onRestart&_pageLabel=(?P<accounts_page_label>(transac_tableau_de_bord|page_?_synthese_v1))',
-                   r'/vos-comptes/particuliers',
-                   AccountsPage)
-    multitype_iban = URL('/vos-comptes/IPT/appmanager/transac/professionnels\?_nfpb=true&_eventName=onRestart&_pageLabel=impression_rib', ProIbanPage)
-    transactions = URL('/vos-comptes/IPT/appmanager/transac/particuliers\?_nfpb=true(.*)', TransactionsPage)
-    protransactions = URL('/vos-comptes/(.*)/transac/(professionnels|entreprises)', ProTransactionsPage)
-    iban = URL('/vos-comptes/IPT/cdnProxyResource/transacClippe/RIB_impress.asp', IbanPage)
-    account_type_page = URL('/icd/zco/data/public-ws-menuespaceperso.json', AccountTypePage)
-    labels_page = URL("/icd/zco/public-data/ws-menu.json", LabelsPage)
-    profile_page = URL("/icd/zco/data/public-user.json", ProfilePage)
-    bypass_rgpd = URL('/icd/zcd/data/gdpr-get-out-zs-client.json', RgpdPage)
-    zdb = URL('/icd/zdb/index.html', ZDBPage)
-    authsec = URL('/swm/swm-scaw-authsec.html', ZDBPage)
-    connect = URL('/swm/swm-connect.html', ZDBPage)
-
-    def __init__(self, *args, **kwargs):
-        self.weboob = kwargs['weboob']
-        super(CreditDuNordBrowser, self).__init__(*args, **kwargs)
-
-    @property
-    def logged(self):
-        return self.page is not None and not self.login.is_here() and \
-            not self.page.doc.xpath(u'//b[contains(text(), "vous devez modifier votre code confidentiel")]')
-=======
 
     bypass_rgpd = URL(r'/icd/zcd/data/gdpr-get-out-zs-client.json', RgpdPage)
     bypass_alert = URL(r'/icd/zcm_alerting/data/pull-events/zcm-alerting-get-out-zs-client.json', BypassAlertPage)
@@ -111,12 +65,8 @@
     investments = URL(r'/icd/fdo/data/getAccountWithAsset.json', InvestmentsPage)
 
     iban = URL(r'/icd/zvo/data/saisieVirement/saisieVirement.json', IbanPage)
->>>>>>> bf8dbe2e
 
     def do_login(self):
-        self.zdb.go()
-        gdareplay = self.page.get_gdareplay_html()
-
         self.login.go()
 
         if self.error_page.is_here():
@@ -151,16 +101,6 @@
                 action_type=ActionType.PERFORM_MFA,
             )
         elif reason == 'SCAW':
-<<<<<<< HEAD
-            self.zdb.go()
-            gdareplay2 = self.page.get_gdareplay_form()
-            self.session.cookies.set('SCAW', 'true')
-            self.authsec.go(data=urlencode(gdareplay2), method='POST', headers={'Content-Type': 'application/x-www-form-urlencoded'})
-            self.connect.go(data=urlencode(gdareplay), method='POST', headers={'Content-Type': 'application/x-www-form-urlencoded'})
-            #raise ActionNeeded("Vous devez choisir si vous souhaitez dès à présent activer la double authentification sur le portail internet")
-
-        self.entrypage.go()
-=======
             # SCAW reason was used to asked to the user to activate his 2FA, but now creditdunord also use it
             # to propose to the user to redo earlier the expiring 2FA. A later check is done (in AccountsPage)
             # in case SCAW reason is sent back for the purpose of asking 2FA to be activated.
@@ -193,65 +133,11 @@
             )
         elif status != 'OK' and reason:
             raise AssertionError(f"Unhandled reason at login: {reason}")
->>>>>>> bf8dbe2e
 
     def do_logout(self):
         self.logout.go()
         self.session.cookies.clear()
 
-<<<<<<< HEAD
-    def _iter_accounts(self):
-        owner_name = self.get_profile().name.upper()
-
-        self.location(self.loans.build(account_type=self.account_type, loans_page_label=self.loans_page_label), allow_redirects=False)
-        location = self.response.headers.get('Location', '')
-        if 'errorWebCDN' in location:
-            # Attempts to access to ProAccountsPage can lead instead to RedirectPage.
-            # It would end up to a '/sites/erreur-404' URL (but in code 200).
-            # This happens only on certain connections, as a wrongly activated
-            # security feature of the server, as discussed directly with the bank,
-            # when there is no accounts on ProAccountsPage.
-            # Redirection is not followed
-            # but the whole session is broken; need to log back
-            self.do_logout()
-            self.do_login()
-        else:
-            if location:
-                # still preserve any other redirection that might occur
-                self.location(location)
-            #for a in self.page.get_list():
-            #    yield a
-
-        self.accounts.go(account_type=self.account_type, accounts_page_label=self.accounts_page_label)
-        self.multitype_av.go()
-        if self.multitype_av.is_here():
-            for a in self.page.get_av_accounts():
-                self.location(a._link, data=a._args)
-                self.location(a._link.replace("_attente", "_detail_contrat_rep"), data=a._args)
-                if self.page.get_error():
-                    raise BrowserUnavailable(self.page.get_error())
-                self.page.fill_diff_currency(a)
-                yield a
-        self.accounts.go(account_type=self.account_type, accounts_page_label=self.accounts_page_label)
-        if self.accounts.is_here():
-            for a in self.page.get_list(name=owner_name):
-                yield a
-        else:
-            for a in self.page.get_list():
-                yield a
-
-    @need_login
-    def get_pages_labels(self):
-        # When retrieving labels_page,
-        # If GDPR was accepted partially the website throws a page that we treat
-        # as an ActionNeeded. Sometime we can by-pass it. Hence this fix
-        try:
-            self.labels_page.go()
-        except ActionNeeded:
-            self.bypass_rgpd.go()
-            self.labels_page.go()
-        return self.page.get_labels()
-=======
     @retry(json.JSONDecodeError)
     def go_on_accounts(self):
         """creditdunord api sometimes return truncated JSON
@@ -259,7 +145,6 @@
         seems to do the job.
         """
         self.accounts.go()
->>>>>>> bf8dbe2e
 
     @need_login
     def iter_accounts(self):
