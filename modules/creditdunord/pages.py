--- conflicted
+++ resolved
@@ -131,24 +131,9 @@
     VIRTUALKEYBOARD = CDNVirtKeyboard
 
     def login(self, username, password):
-<<<<<<< HEAD
-        login_selector = True #self.doc.xpath('//input[@id="codsec"]')
-        if login_selector:
-            if not password.isdigit() or not len(password) == 6:
-                raise BrowserIncorrectPassword('The credentials have changed on website %s. Please update them.' % self.browser.BASEURL)
-            self.vk_login(username, password)
-        else:
-            self.classic_login(username,password)
-
-    def vk_login(self, username, password):
-        res = self.browser.open('/sec/vk/gen_crypto?estSession=0').text
-        crypto = re.search(r"'crypto': '([^']+)'", res).group(1)
-        grid = re.search(r"'grid': \[([^\]]+)]", res).group(1).split(',')
-=======
         res = self.browser.open('/sec/vk/gen_crypto.json').json()
         crypto = res['donnees']['crypto']
         grid = res['donnees']['grid']
->>>>>>> dadcaf79
 
         vk = self.VIRTUALKEYBOARD(self.browser, crypto, grid)
 
