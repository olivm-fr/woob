--- conflicted
+++ resolved
@@ -161,20 +161,11 @@
     def get_error_msg(self):
         return CleanText('//h1[contains(text(), "Erreur technique")]/following-sibling::p')(self.doc)
 
-<<<<<<< HEAD
-REASONS_MAPPING = {
-    'SCA': 'Vous devez réaliser la double authentification sur le portail internet',
-    'SCAW': 'Vous devez choisir si vous souhaitez dès à présent activer la double authentification sur le portail internet',
-    'GDPR': 'GDPR',
-    'alerting_pull_incitation': 'Mise à jour de votre dossier',  # happens when the user needs to send a document ID
-}
-=======
 
 class LoggedDetectionMixin(object):
     @property
     def logged(self):
         return Dict('commun/raison', default=None)(self.doc) != "niv_auth_insuff"
->>>>>>> bf8dbe2e
 
 
 class JsonLoggedBasePage(LoggedDetectionMixin, JsonPage):
@@ -188,20 +179,6 @@
             assert reason in REASONS_MAPPING, 'Unhandled error : %s' % reason
             raise ActionNeeded(REASONS_MAPPING[reason])
 
-<<<<<<< HEAD
-    def get_labels(self):
-        synthesis_labels = ["synthèse"]
-        loan_labels = ["crédits en cours", "crédits perso et immo", "crédits", "crédits personnels et immobiliers"]
-        loan_label = "CREDITS"
-        keys = [key for key in Dict('donnees')(self.doc) if key.get('label').lower() in ['crédits', 'comptes et cartes']]
-        for key in keys:
-            for element in Dict('submenu')(key):
-                if Lower(CleanText(Dict('label')))(element) in synthesis_labels:
-                    synthesis_label = CleanText(Dict('link'))(element).split("/")[-1]
-                if Lower(CleanText(Dict('label')))(element) in loan_labels:
-                    loan_label = CleanText(Dict('link'))(element).split("/")[-1]
-        return (synthesis_label, loan_label)
-=======
     def get_profile(self):
         user_type = CleanText(Dict('donnees/marche', default=''))(self.doc).upper()
         if user_type in ('PRO', 'ENT'):
@@ -210,7 +187,6 @@
             profile = Person()
             profile.firstname = CleanText(Dict('donnees/nom'))(self.doc)
             profile.lastname = CleanText(Dict('donnees/prenom', default=None), default=NotAvailable)(self.doc)
->>>>>>> bf8dbe2e
 
         profile.name = CleanText(Format(
             '%s %s',
@@ -249,22 +225,11 @@
     'CREDIT_AUTRE': Account.TYPE_REVOLVING_CREDIT,
 }
 
-<<<<<<< HEAD
-class ZDBPage(CDNBasePage):
-    def get_gdareplay_html(self):
-        return {'gda_replay_args' : self.get_from_js("swm.commun.setGdaReplay(\"/swm/swm-connect.html\", \"", "\"")}
-
-    def get_gdareplay_form(self):
-        gda_replay_args = self.doc.xpath('//form/input[@id="gda_replay_args"]/@value')[0]
-        gda_nrp = self.doc.xpath('//form/input[@id="gda_nrp"]/@value')[0]
-        return {'gda_replay_args' : gda_replay_args, 'gda_nrp' : gda_nrp};
-=======
 ACCOUNT_EXTENDED_TYPES = {
     'ORD': Account.TYPE_MARKET,
     'PEA_PEA_PME': Account.TYPE_PEA,
     'ASSURANCE_VIE': Account.TYPE_LIFE_INSURANCE,
 }
->>>>>>> bf8dbe2e
 
 
 class AccountItemElement(ItemElement):
@@ -290,108 +255,10 @@
             )(self)
         return type_
 
-<<<<<<< HEAD
-    def get_password_expired(self):
-        error = CleanText('//div[@class="x-attentionErreur"]/b')(self.doc)
-        if "vous devez modifier votre code confidentiel à la première connexion" in error:
-            return error
-
-    def get_history_link(self):
-        return CleanText().filter(self.get_from_js(",url: Ext.util.Format.htmlDecode('", "'")).replace('&amp;', '&')
-
-    def get_account_ownership(self, owner_pos, acc_id, name):
-        acc_id_pos = self.text.find(acc_id)
-        reg = re.compile(r'(m|mr|me|mme|mlle|mle|ml)\.? (.*)\bet (m|mr|me|mme|mlle|mle|ml)\b(.*)', re.IGNORECASE)
-        for pos, owner in owner_pos.items():
-            if acc_id_pos < pos:
-                if reg.search(owner):
-                    return AccountOwnership.CO_OWNER
-                elif all(n in owner.upper() for n in name.split()):
-                    return AccountOwnership.OWNER
-                return AccountOwnership.ATTORNEY
-
-    def get_list(self, name):
-        accounts = []
-        previous_account = None
-
-        noaccounts = self.get_from_js('_js_noMvts =', ';')
-        if noaccounts is not None:
-            assert 'avez aucun compte' in noaccounts
-            return []
-
-        txt = self.get_from_js('_data = new Array(', ');', is_list=True)
-
-        if txt is None:
-            raise BrowserUnavailable('Unable to find accounts list in scripts')
-
-        owner_pos = OrderedDict()
-        for m in re.finditer(r'(M\. .*|Mme .*|Mlle .*)(?=\')', self.text):
-            owner_pos[m.start()] = m.group(1)
-
-        data = json.loads('[%s]' % txt.replace("'", '"'))
-
-        for line in data:
-            a = Account()
-            a.id = line[self.COL_ID].replace(' ', '')
-
-            if re.match(r'Classement=(.*?):::Banque=(.*?):::Agence=(.*?):::SScompte=(.*?):::Serie=(.*)', a.id):
-                a.id = str(CleanDecimal().filter(a.id))
-
-            idparts = a.id.split('_')
-            if len(idparts) > 1:
-                a.number = a._acc_nb = idparts[0]
-            else:
-                a._acc_nb = None
-
-            a.label = MyStrip(line[self.COL_LABEL], xpath='.//div[@class="libelleCompteTDB"]')
-            # This account can be multiple life insurance accounts
-            if a.label == 'ASSURANCE VIE-BON CAPI-SCPI-DIVERS *':
-                continue
-
-            a.ownership = self.get_account_ownership(owner_pos, line[self.COL_ID], name)
-            a.balance = Decimal(FrenchTransaction.clean_amount(line[self.COL_BALANCE]))
-            a.currency = a.get_currency(line[self.COL_BALANCE])
-            a.type = self.get_account_type(a.label)
-
-            # The parent account must be created right before
-            if a.type == Account.TYPE_CARD:
-                # duplicate
-                if find_object(accounts, id=a.id):
-                    self.logger.warning('Ignoring duplicate card %r', a.id)
-                    continue
-                a.parent = previous_account
-
-            if line[self.COL_HISTORY] == 'true':
-                a._inv = False
-                a._link = self.get_history_link()
-                a._args = self.make__args_dict(line)
-            else:
-                a._inv = True
-                a._args = {'_ipc_eventValue':  line[self.COL_ID],
-                           '_ipc_fireEvent':   line[self.COL_FIRE_EVENT],
-                          }
-                #a._link = self.doc.xpath('//form[@name="changePageForm"]')[0].attrib['action']
-
-            if a.type is Account.TYPE_CARD:
-                a.coming = a.balance
-                a.balance = Decimal('0.0')
-
-            accounts.append(a)
-            previous_account = a
-
-        return accounts
-
-    def iban_page(self):
-        form = self.get_form(name="changePageForm")
-        form['_ipc_fireEvent'] = 'V1_rib'
-        form['_ipc_eventValue'] = 'bouchon=bouchon'
-        form.submit()
-=======
     def obj_balance(self):
         if Field('type')(self) == Account.TYPE_CARD:
             return Decimal('0.0')
         return CleanDecimal.SI(Dict('montantSolde/valeur'))(self)
->>>>>>> bf8dbe2e
 
     def obj_currency(self):
         # Accounts in EUR have their currency at `null` in the json
@@ -438,40 +305,8 @@
         # Some connections have two accounts with the exact same attributes in the json
         ignore_duplicate = True
 
-<<<<<<< HEAD
-class Transaction(FrenchTransaction):
-    PATTERNS = [(re.compile(r'^(?P<text>RET DAB \w+ .*?) LE (?P<dd>\d{2})(?P<mm>\d{2})$'),
-                                                            FrenchTransaction.TYPE_WITHDRAWAL),
-                (re.compile(r'^(E-)?VIR(EMENT)?( SEPA)?( INTERNET)?(\.| )?(DE)? (?P<text>.*?)( Motif ?:.*)?$'),
-                                                            FrenchTransaction.TYPE_TRANSFER),
-                (re.compile(r'^PRLV (SEPA )?(DE )?(?P<text>.*?)( Motif :.*)?$'),
-                                                            FrenchTransaction.TYPE_ORDER),
-                (re.compile(r'^(CARTE|CB)( [0-9]+)? (?P<text>.*) LE (?P<dd>\d{2})\.?(?P<mm>\d{2})$'),
-                                                            FrenchTransaction.TYPE_CARD),
-                (re.compile(r'^CHEQUE.*'),                  FrenchTransaction.TYPE_CHECK),
-                (re.compile(r'^(CONVENTION \d+ )?COTISATION (?P<text>.*)'),
-                                                            FrenchTransaction.TYPE_BANK),
-                (re.compile(r'^DEP[^ ]* (?P<text>GAB .*?) LE (?P<dd>\d{2}).?(?P<mm>\d{2})$'),  FrenchTransaction.TYPE_DEPOSIT),
-                (re.compile(r'^REM(ISE)?\.?( CHE?Q(UE\.)?)? .*'),  FrenchTransaction.TYPE_DEPOSIT),
-                (re.compile(r'^(?P<text>.*?)( \d{2}.*)? LE (?P<dd>\d{2})\.?(?P<mm>\d{2})$'),
-                                                            FrenchTransaction.TYPE_CARD),
-                (re.compile(r'^(?P<text>.*?) LE (?P<dd>\d{2}) (?P<mm>\d{2}) (?P<yy>\d{2})$'),
-                                                            FrenchTransaction.TYPE_CARD),
-               ]
-
-
-class TransactionsPage(LoggedPage, CDNBasePage):
-    TRANSACTION = Transaction
-
-    COL_ID = 0
-    COL_DATE = -5
-    COL_DEBIT_DATE = -4
-    COL_LABEL = -3
-    COL_VALUE = -1
-=======
         class item(AccountItemElement):
             pass
->>>>>>> bf8dbe2e
 
     @method
     class iter_loans(DictElement):
@@ -480,77 +315,12 @@
         class item(AccountItemElement):
             klass = Loan
 
-<<<<<<< HEAD
-    def condition(self, t, acc_type):
-        if t.date is NotAvailable:
-            return True
-
-        t._is_coming = (t.date > da.today()) or (t.vdate is NotAvailable)
-
-        if t.raw.startswith('TOTAL DES') or t.raw.startswith('ACHATS CARTE'):
-            t.type = t.TYPE_CARD_SUMMARY
-        elif acc_type is Account.TYPE_CARD:
-            t.type = t.TYPE_DEFERRED_CARD
-        return False
-
-    def get_history(self, account):
-        txt = self.get_from_js('ListeMvts_data = new Array(', ');\n')
-        if txt is None:
-            no_trans = self.get_from_js('js_noMvts = new Ext.Panel(', ')')
-            if no_trans is not None:
-                # there is no transactions for this account, this is normal.
-                return
-            else:
-                # No history on this account
-                return
-
-        data = ast.literal_eval('[%s]' % txt.replace('"', '\\"'))
-
-        for line in data:
-            t = self.TRANSACTION()
-
-            if account.type is Account.TYPE_CARD and MyStrip(line[self.COL_DEBIT_DATE]):
-                date = vdate = Date(dayfirst=True).filter(MyStrip(line[self.COL_DEBIT_DATE]))
-                t.bdate = Date(dayfirst=True, default=NotAvailable).filter(MyStrip(line[self.COL_DATE]))
-            else:
-                date = Date(dayfirst=True, default=NotAvailable).filter(MyStrip(line[self.COL_DATE]))
-                if not date:
-                    continue
-                if MyStrip(line[self.COL_DEBIT_DATE]):
-                    vdate = MyStrip(line[self.COL_DEBIT_DATE])
-                    if vdate != '':
-                        vdate = Date(dayfirst=True).filter(vdate)
-                else:
-                    vdate = date
-            raw = MyStrip(line[self.COL_LABEL])
-
-            t.parse(date, raw, vdate=vdate)
-            t.set_amount(line[self.COL_VALUE])
-
-            #if t.amount == 0 and t.label.startswith('FRAIS DE '):
-            #    m = re.search(r'(\b\d+,\d+)E\b', t.label)
-            #    if m:
-            #        t.amount = -CleanDecimal(replace_dots=True).filter(m.group(1))
-            #        self.logger.info('parsing amount in transaction label: %r', t)
-
-            if self.condition(t, account.type):
-                continue
-
-            yield t
-
-    def can_iter_investments(self):
-        return 'Vous ne pouvez pas utiliser les fonctions de bourse.' not in CleanText('//div[@id="contenusavoir"]')(self.doc)
-
-    def not_restrained(self):
-        return not CleanText('//div[contains(text(), "restreint aux fonctions de bourse")]')(self.doc)
-=======
             obj_total_amount = CleanDecimal.SI(Dict('metadatasCred/borrowed'), default=NotAvailable)
             obj_available_amount = CleanDecimal.SI(Dict('metadatasCred/capitalDecaisse'), default=NotAvailable)
             obj_subscription_date = Date(
                 CleanText(Dict('metadatasCred/startDate'), default=''), dayfirst=True, default=NotAvailable
             )
             obj_duration = CleanDecimal.SI(Dict('metadatasCred/duration'), default=NotAvailable)
->>>>>>> bf8dbe2e
 
             def obj_rate(self):
                 for data in Dict('metadatas/metadata', default=[])(self):
