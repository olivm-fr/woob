# -*- coding: utf-8 -*-

# Copyright(C) 2012 Romain Bignon
#
# This file is part of a weboob module.
#
# This weboob module is free software: you can redistribute it and/or modify
# it under the terms of the GNU Lesser General Public License as published by
# the Free Software Foundation, either version 3 of the License, or
# (at your option) any later version.
#
# This weboob module is distributed in the hope that it will be useful,
# but WITHOUT ANY WARRANTY; without even the implied warranty of
# MERCHANTABILITY or FITNESS FOR A PARTICULAR PURPOSE. See the
# GNU Lesser General Public License for more details.
#
# You should have received a copy of the GNU Lesser General Public License
# along with this weboob module. If not, see <http://www.gnu.org/licenses/>.

from __future__ import unicode_literals

import ast

from collections import OrderedDict
from decimal import Decimal
from io import BytesIO
from datetime import date as da
from lxml import html
import re

from weboob.browser.pages import HTMLPage, LoggedPage, JsonPage, PartialHTMLPage
from weboob.browser.elements import method, ItemElement, TableElement
from weboob.browser.filters.standard import CleanText, Date, CleanDecimal, Regexp, Format, Field, Eval, Lower
from weboob.browser.filters.json import Dict
from weboob.browser.filters.html import Attr, TableCell
from weboob.exceptions import ActionNeeded, BrowserUnavailable, BrowserPasswordExpired
from weboob.capabilities.bank import Account, AccountOwnership
from weboob.capabilities.wealth import Investment
from weboob.capabilities.profile import Profile
from weboob.capabilities.base import Currency, find_object
from weboob.capabilities import NotAvailable
from weboob.tools.capabilities.bank.transactions import FrenchTransaction
from weboob.tools.capabilities.bank.investments import is_isin_valid
from weboob.tools.captcha.virtkeyboard import GridVirtKeyboard
from weboob.tools.compat import quote, unicode
from weboob.tools.misc import to_unicode
from weboob.tools.json import json


def MyDecimal(*args, **kwargs):
    kwargs.update(replace_dots=True, default=NotAvailable)
    return CleanDecimal(*args, **kwargs)

def MyStrip(x, xpath='.'):
    if isinstance(x, unicode):
        return CleanText(xpath)(html.fromstring("<p>%s</p>" % x))
    elif isinstance(x, bytes):
        x = x.decode('utf-8')
        return CleanText(xpath)(html.fromstring("<p>%s</p>" % x))
    else:
        return CleanText(xpath)(html.fromstring(CleanText('.')(x)))


class CDNVirtKeyboard(GridVirtKeyboard):
    symbols = {'0': '3de2346a63b658c977fce4da925ded28',
               '1': 'c571018d2dc267cdf72fafeeb9693037',
               '2': '72d7bad4beb833d85047f6912ed42b1d',
               '3': 'fbfce4677a8b2f31f3724143531079e3',
               '4': '54c723c5b0b5848a0475b4784100b9e0',
               '5': 'd00164307cacd4ca21b930db09403baa',
               '6': '101adc6f5d03df0f512c3ec2bef88de9',
               '7': '3b48f598209718397eb1118d81cf07ba',
               '8': '881f0acdaba2c44b6a5e64331f4f53d3',
               '9': 'a47d9a0a2ebbc65a0e625f20cb07822b',
              }

    margin = 1
    color = (0xff,0xf7,0xff)
    nrow = 4
    ncol = 4

    def __init__(self, browser, crypto, grid):
        f = BytesIO(browser.open('/sec/vk/gen_ui?modeClavier=0&cryptogramme=%s' % crypto).content)

        super(CDNVirtKeyboard, self).__init__(range(16), self.ncol, self.nrow, f, self.color)
        self.check_symbols(self.symbols, browser.responses_dirname)
        self.codes = grid

    def check_color(self, pixel):
        for p in pixel:
            if p > 0xd0:
                return False
        return True

    def get_string_code(self, string):
        res = []
        ndata = self.nrow * self.ncol
        for nbchar, c in enumerate(string):
            index = self.get_symbol_code(self.symbols[c])
            res.append(self.codes[(nbchar * ndata) + index])
        return ','.join(map(str, res))


class HTMLErrorPage(HTMLPage):
    def get_error(self):
        # No Coalesce here as both can be empty
        return CleanText('//b[has-class("x-attentionErreurLigneHaut")]')(self.doc) or \
               CleanText('//div[has-class("x-attentionErreur")]/b')(self.doc)


class RedirectPage(HTMLPage):
    def on_load(self):
        link = Regexp(CleanText('//script'), 'href="(.*)"', default='')(self.doc)
        if link:
            self.browser.location(link)


class EntryPage(LoggedPage, HTMLErrorPage):
    pass


class LoginConfirmPage(JsonPage):
    def get_reason(self):
        return Dict('commun/raison', default='')(self.doc)

    def get_status(self):
        return Dict('commun/statut')(self.doc)


class LoginPage(HTMLErrorPage):
    VIRTUALKEYBOARD = CDNVirtKeyboard

    def login(self, username, password):
        res = self.browser.open('/sec/vk/gen_crypto.json').json()
        crypto = res['donnees']['crypto']
        grid = res['donnees']['grid']

        vk = self.VIRTUALKEYBOARD(self.browser, crypto, grid)

        data = {
            'user_id': username,
            'vk_op': 'auth',
            'codsec': vk.get_string_code(password),
            'cryptocvcs': crypto,
        }
        self.browser.location('/sec/vk/authent.json', data=data)

    def classic_login(self, username, password):
        m = re.match('https://www.([^\.]+).fr', self.browser.BASEURL)
        if not m:
            bank_name = 'credit-du-nord'
            self.logger.error('Unable to find bank name for %s' % self.browser.BASEURL)
        else:
            bank_name = m.group(1)

        data = {'bank':         bank_name,
                'pagecible':    'vos-comptes',
                'password':     password.encode(self.browser.ENCODING),
                'pwAuth':       'Authentification+mot+de+passe',
                'username':     username.encode(self.browser.ENCODING),
               }
        self.browser.location('/saga/authentification', data=data)


class AccountTypePage(LoggedPage, JsonPage):
    def get_account_type(self):
        account_type = CleanText(Dict('donnees/id'))(self.doc)
        if account_type == "menu_espace_perso_part":
            return "particuliers"
        elif account_type == "menu_espace_perso_pro":
            return "professionnels"
        elif account_type == "menu_espace_perso_ent":
            return "entreprises"

<<<<<<< HEAD
=======

REASONS_MAPPING = {
    'SCA': 'Vous devez réaliser la double authentification sur le portail internet',
    'SCAW': 'Vous devez choisir si vous souhaitez dès à présent activer la double authentification sur le portail internet',
    'GDPR': 'GDPR',
    'alerting_pull_incitation': 'Mise à jour de votre dossier',  # happens when the user needs to send a document ID
}


>>>>>>> cf31803e
class LabelsPage(LoggedPage, JsonPage):
    def on_load(self):
        if Dict('commun/statut', default='')(self.doc) == 'nok':
            reason = Dict('commun/raison')(self.doc)
            assert reason in REASONS_MAPPING, 'Labels page is not available with message %s' % reason
            raise ActionNeeded(REASONS_MAPPING[reason])

    def get_labels(self):
        synthesis_labels = ["synthèse"]
        loan_labels = ["crédits en cours", "crédits perso et immo", "crédits", "crédits personnels et immobiliers"]
        loan_label = "CREDITS"
        keys = [key for key in Dict('donnees')(self.doc) if key.get('label').lower() in ['crédits', 'comptes et cartes']]
        for key in keys:
            for element in Dict('submenu')(key):
                if Lower(CleanText(Dict('label')))(element) in synthesis_labels:
                    synthesis_label = CleanText(Dict('link'))(element).split("/")[-1]
                if Lower(CleanText(Dict('label')))(element) in loan_labels:
                    loan_label = CleanText(Dict('link'))(element).split("/")[-1]
        return (synthesis_label, loan_label)


class ProfilePage(LoggedPage, JsonPage):
    def get_profile(self):
        if CleanText(Dict('commun/statut', default=''))(self.doc) == 'nok':
            reason = CleanText(Dict('commun/raison', default=''))(self.doc)
            assert reason in REASONS_MAPPING, 'Unhandled error : %s' % reason
            raise ActionNeeded(REASONS_MAPPING[reason])

        profile = Profile()
        profile.name = Format('%s %s', CleanText(Dict('donnees/nom')), CleanText(Dict('donnees/prenom'), default=''))(self.doc)
        return profile


class CDNBasePage(HTMLPage):
    def get_from_js(self, pattern, end_pattern, is_list=False):
        """
        find a pattern in any javascript text
        """
        for script in self.doc.xpath('//script'):
            txt = script.text
            if txt is None:
                continue

            start = txt.find(pattern)
            if start < 0:
                continue

            values = []
            while start >= 0:
                start += len(pattern)
                end = txt.find(end_pattern, start)
                values.append(txt[start:end])

                if not is_list:
                    break

                start = txt.find(pattern, end)
            return ','.join(values)

    def get_execution(self):
        return self.get_from_js("name: 'execution', value: '", "'")

    def iban_go(self):
        value_from_js = self.get_from_js('C_PROXY.StaticResourceClientTranslation( "', '"')
        if not value_from_js:
            return None
        return '/vos-comptes/IPT/cdnProxyResource%s' % value_from_js


class ProIbanPage(CDNBasePage):
    pass


class AVPage(LoggedPage, CDNBasePage):
    COL_LABEL = 0
    COL_BALANCE = 3

    ARGS = ['IndiceClassement', 'IndiceCompte', 'Banque', 'Agence', 'Classement', 'Serie', 'SScompte', 'Categorie', 'IndiceSupport', 'NumPolice', 'LinkHypertext']

    def get_params(self, text):
        url = self.get_from_js('document.detail.action="', '";')
        args = {}
        l = []
        for sub in re.findall("'([^']*)'", text):
            l.append(sub)
        for i, key in enumerate(self.ARGS):
            args[key] = l[self.ARGS.index(key)]
        return url, args

    def get_av_accounts(self):
        for table in self.doc.xpath('//table[@class="datas"]'):
            head_cols = table.xpath('./tr[@class="entete"]/td')
            for tr in table.xpath('./tr[not(@class)]'):
                cols = tr.findall('td')
                if len(cols) != 4:
                    continue

                a = Account()

                # get acc_nb like on accounts page
                a.number = a._acc_nb = Regexp(
                    CleanText('//div[@id="v1-cadre"]//b[contains(text(), "Compte N")]', replace=[(' ', '')]),
                    r'(\d+)'
                )(self.doc)[5:]

                a.label = CleanText('.')(cols[self.COL_LABEL])
                a.type = Account.TYPE_LIFE_INSURANCE
                a.balance = MyDecimal('.')(cols[self.COL_BALANCE])
                a.currency = a.get_currency(CleanText('.')(head_cols[self.COL_BALANCE]))
                a._link, a._args = self.get_params(cols[self.COL_LABEL].find('span/a').attrib['href'])
                a.id = '%s%s%s' % (a._acc_nb, a._args['IndiceSupport'], a._args['NumPolice'])
                a._inv = True
                yield a


class PartAVPage(AVPage):
    pass


class AccountsPageMixin(LoggedPage, CDNBasePage):
    COL_HISTORY = 2
    COL_FIRE_EVENT = 3
    COL_LABEL = 5

    TYPES = {
        'CARTE':                   Account.TYPE_CARD,
        'COMPTE COURANT':          Account.TYPE_CHECKING,
        'CPTE EXPLOITATION IMMOB': Account.TYPE_CHECKING,
        'CPT COURANT':             Account.TYPE_CHECKING,
        'CONSEILLE RESIDENT':      Account.TYPE_CHECKING,
        'PEA':                     Account.TYPE_PEA,
        'P.E.A':                   Account.TYPE_PEA,
        'COMPTE ÉPARGNE':          Account.TYPE_SAVINGS,
        'COMPTE EPARGNE':          Account.TYPE_SAVINGS,
        'COMPTE SUR LIVRET':       Account.TYPE_SAVINGS,
        'LDDS':                    Account.TYPE_SAVINGS,
        'LIVRET':                  Account.TYPE_SAVINGS,
        "PLAN D'EPARGNE":          Account.TYPE_SAVINGS,
        'PLAN ÉPARGNE':            Account.TYPE_SAVINGS,
        'ASS.VIE':                 Account.TYPE_LIFE_INSURANCE,
        'BONS CAPI':               Account.TYPE_CAPITALISATION,
        'ÉTOILE AVANCE':           Account.TYPE_LOAN,
        'ETOILE AVANCE':           Account.TYPE_LOAN,
        'PRÊT':                    Account.TYPE_LOAN,
        'CREDIT':                  Account.TYPE_LOAN,
        'FACILINVEST':             Account.TYPE_LOAN,
        'COMPTE TIT':              Account.TYPE_MARKET,
        'PRDTS BLOQ. TIT':         Account.TYPE_MARKET,
        'PRODUIT BLOQUE TIT':      Account.TYPE_MARKET,
        'COMPTE A TERME':          Account.TYPE_DEPOSIT,
    }

    def get_account_type(self, label):
        # To differenciate between 'COMPTE COURANT' & 'COMPTE COURANT TITRES',
        # in the TYPES dictionary, we type Market accounts right away
        if 'TITRES' in label:
            return Account.TYPE_MARKET
        for pattern, actype in sorted(self.TYPES.items()):
            if label.startswith(pattern) or label.endswith(pattern):
                return actype
        return Account.TYPE_UNKNOWN


class AccountsPage(AccountsPageMixin):
    COL_ID = 4
    COL_BALANCE = -1

    def make__args_dict(self, line):
        return {
            '_eventId': 'clicDetailCompte',
            '_ipc_eventValue': '',
            '_ipc_fireEvent': '',
            'execution': self.get_execution(),
            'idCompteClique': line[self.COL_ID],
        }

    def get_password_expired(self):
        error = CleanText('//div[@class="x-attentionErreur"]/b')(self.doc)
        if "vous devez modifier votre code confidentiel à la première connexion" in error:
            return error

    def get_history_link(self):
        return CleanText().filter(self.get_from_js(",url: Ext.util.Format.htmlDecode('", "'")).replace('&amp;', '&')

    def get_account_ownership(self, owner_pos, acc_id, name):
        acc_id_pos = self.text.find(acc_id)
        reg = re.compile(r'(m|mr|me|mme|mlle|mle|ml)\.? (.*)\bet (m|mr|me|mme|mlle|mle|ml)\b(.*)', re.IGNORECASE)
        for pos, owner in owner_pos.items():
            if acc_id_pos < pos:
                if reg.search(owner):
                    return AccountOwnership.CO_OWNER
                elif all(n in owner.upper() for n in name.split()):
                    return AccountOwnership.OWNER
                return AccountOwnership.ATTORNEY

    def get_list(self, name):
        accounts = []
        previous_account = None

        noaccounts = self.get_from_js('_js_noMvts =', ';')
        if noaccounts is not None:
            assert 'avez aucun compte' in noaccounts
            return []

        txt = self.get_from_js('_data = new Array(', ');', is_list=True)

        if txt is None:
            raise BrowserUnavailable('Unable to find accounts list in scripts')

        owner_pos = OrderedDict()
        for m in re.finditer(r'(M\. .*|Mme .*|Mlle .*)(?=\')', self.text):
            owner_pos[m.start()] = m.group(1)

        data = json.loads('[%s]' % txt.replace("'", '"'))

        for line in data:
            a = Account()
            a.id = line[self.COL_ID].replace(' ', '')

            if re.match(r'Classement=(.*?):::Banque=(.*?):::Agence=(.*?):::SScompte=(.*?):::Serie=(.*)', a.id):
                a.id = str(CleanDecimal().filter(a.id))

            idparts = a.id.split('_')
            if len(idparts) > 1:
                a.number = a._acc_nb = idparts[0]
            else:
                a._acc_nb = None

            a.label = MyStrip(line[self.COL_LABEL], xpath='.//div[@class="libelleCompteTDB"]')
            # This account can be multiple life insurance accounts
            if a.label == 'ASSURANCE VIE-BON CAPI-SCPI-DIVERS *':
                continue

            a.ownership = self.get_account_ownership(owner_pos, line[self.COL_ID], name)
            a.balance = Decimal(FrenchTransaction.clean_amount(line[self.COL_BALANCE]))
            a.currency = a.get_currency(line[self.COL_BALANCE])
            a.type = self.get_account_type(a.label)

            # The parent account must be created right before
            if a.type == Account.TYPE_CARD:
                # duplicate
                if find_object(accounts, id=a.id):
                    self.logger.warning('Ignoring duplicate card %r', a.id)
                    continue
                a.parent = previous_account

            if line[self.COL_HISTORY] == 'true':
                a._inv = False
                a._link = self.get_history_link()
                a._args = self.make__args_dict(line)
            else:
                a._inv = True
                a._args = {'_ipc_eventValue':  line[self.COL_ID],
                           '_ipc_fireEvent':   line[self.COL_FIRE_EVENT],
                          }
                a._link = self.doc.xpath('//form[@name="changePageForm"]')[0].attrib['action']

            if a.type is Account.TYPE_CARD:
                a.coming = a.balance
                a.balance = Decimal('0.0')

            accounts.append(a)
            previous_account = a

        return accounts

    def iban_page(self):
        form = self.get_form(name="changePageForm")
        form['_ipc_fireEvent'] = 'V1_rib'
        form['_ipc_eventValue'] = 'bouchon=bouchon'
        form.submit()

    def get_strid(self):
        return re.search(r'(\d{4,})', Attr('//form[@name="changePageForm"]', 'action')(self.doc)).group(0)


class ProAccountsPage(PartialHTMLPage, AccountsPageMixin):
    COL_ID = 0
    COL_BALANCE = 1

    ARGS = [
        'Banque', 'Agence', 'Classement', 'Serie', 'SSCompte', 'Devise',
        'CodeDeviseCCB', 'LibelleCompte', 'IntituleCompte', 'Indiceclassement',
        'IndiceCompte', 'NomClassement',
    ]

    def on_load(self):
        if self.doc.xpath('//h1[contains(text(), "Erreur")]'):
            raise BrowserUnavailable(CleanText('//h1[contains(text(), "Erreur")]//span')(self.doc))
        msg = CleanText('//div[@class="x-attentionErreur"]/b')(self.doc)
        if 'vous devez modifier votre code confidentiel' in msg:
            raise BrowserPasswordExpired(msg)

    def params_from_js(self, text):
        l = []
        for sub in re.findall("'([^']*)'", text):
            l.append(sub)

        if len(l) <= 1:
            #For account that have no history
            return None, None

        url = '/vos-comptes/IPT/appmanager/transac/' + self.browser.account_type + '?_nfpb=true&_windowLabel=portletInstance_18&_pageLabel=page_synthese_v1' + '&_cdnCltUrl=' + "/transacClippe/" + quote(l.pop(0))
        args = {}
        for input in self.doc.xpath('//form[@name="detail"]/input'):
            args[input.attrib['name']] = input.attrib.get('value', '')

        for i, key in enumerate(self.ARGS):
            args[key] = to_unicode(l[self.ARGS.index(key)])

        args['PageDemandee'] = 1
        args['PagePrecedente'] = 1

        return url, args

    def get_list(self):
        no_accounts_message = self.doc.xpath(u'//span/b[contains(text(),"Votre abonnement est clôturé. Veuillez contacter votre conseiller.")]/text()')
        if no_accounts_message:
            raise ActionNeeded(no_accounts_message[0])

        previous_checking_account = None
        # Several deposit accounts ('Compte à terme') have the same id and the same label
        # So a number is added to distinguish them
        previous_deposit_account = None
        deposit_count = 1
        for tr in self.doc.xpath('//table[has-class("datas")]//tr'):
            if tr.attrib.get('class', '') == 'entete':
                owner = CleanText('.')(tr.findall('td')[0])
                continue

            cols = tr.findall('td')

            a = Account()
            a.label = unicode(cols[self.COL_ID].xpath('.//span[@class="left-underline"] | .//span[@class="left"]/a')[0].text.strip())
            a.type = self.get_account_type(a.label)
            a.ownership = self.get_account_ownership(owner)
            balance = CleanText('.')(cols[self.COL_BALANCE])
            if balance == '':
                continue
            a.balance = CleanDecimal(replace_dots=True).filter(balance)
            a.currency = a.get_currency(balance)
            if cols[self.COL_ID].find('a'):
                a._link, a._args = self.params_from_js(cols[self.COL_ID].find('a').attrib['href'])
            # There may be a href with 'javascript:NoDetail();'
            # The _link and _args should be None
            else:
                a._link, a._args = None, None
            a.number = a._acc_nb = cols[self.COL_ID].xpath('.//span[@class="right-underline"] | .//span[@class="right"]')[0].text.replace(' ', '').strip()

            a.id = a._acc_nb

            # If available we add 'IndiceCompte' and 'IndiceClassement' to the id due to the lack of information
            # on the website. This method is not enough because on some connections, if there are multiple account with the
            # same id and the same label, but with different currencies, we will add an index at the end of the id relative to the
            # order the accounts appear on the website. This will cause the accounts to be shifted when the user will add a new account
            # with same label/id, if this happens the new account will appear first on the website and it will take the index of '1'
            # previously used by the first account. the already gathered transactions of the previously first account will appear on
            # the new first account, the already gathered transactions of the previously second account will appear on the new
            # second account (the previous one), etc.

            if hasattr(a, '_args') and a._args:
                if a._args['IndiceCompte'].isdigit():
                    a.id = '%s%s' % (a.id, a._args['IndiceCompte'])
                if a._args['Indiceclassement'].isdigit():
                    a.id = '%s%s' % (a.id, a._args['Indiceclassement'])

            # This account can be multiple life insurance accounts
            if (any(a.label.startswith(lab) for lab in ['ASS.VIE-BONS CAPI-SCPI-DIVERS', 'BONS CAPI-SCPI-DIVERS'])
                or (u'Aucun d\\351tail correspondant pour ce compte' in tr.xpath('.//a/@href')[0])
                    and 'COMPTE A TERME' not in tr.xpath('.//span[contains(@class, "left")]/text()')[0]):
                continue

            if a.type is Account.TYPE_CARD:
                a.coming = a.balance
                a.balance = Decimal('0.0')

                # Take the predecessiong checking account as parent
                if previous_checking_account:
                    a.parent = previous_checking_account
                else:
                    self.logger.warning('The card account %s has no parent account' % a.id)

            a._inv = True

            if a.type == Account.TYPE_CHECKING:
                previous_checking_account = a

            if previous_deposit_account and previous_deposit_account.id == a.id:
                a.id = a.id + '_%s' % deposit_count
                deposit_count += 1
                previous_deposit_account = a

            if a.type == Account.TYPE_DEPOSIT:
                previous_deposit_account = a

            yield a

    def get_account_ownership(self, owner):
        if re.search(r'(m|mr|me|mme|mlle|mle|ml)\.? (m|mr|me|mme|mlle|mle|ml)\b', owner, re.IGNORECASE):
            return AccountOwnership.CO_OWNER
        return AccountOwnership.OWNER

    def iban_page(self):
        self.browser.location(self.doc.xpath('.//a[contains(text(), "Impression IBAN")]')[0].attrib['href'])

    def has_iban(self):
        return not bool(CleanText('//*[contains(., "pas de compte vous permettant l\'impression de RIB")]')(self.doc))


class IbanPage(LoggedPage, HTMLPage):
    def get_iban(self):
        try:
            return unicode(self.doc.xpath('.//td[@width="315"]/font')[0].text.replace(' ', '').strip())
        except AttributeError:
            return NotAvailable


class Transaction(FrenchTransaction):
    PATTERNS = [(re.compile(r'^(?P<text>RET DAB \w+ .*?) LE (?P<dd>\d{2})(?P<mm>\d{2})$'),
                                                            FrenchTransaction.TYPE_WITHDRAWAL),
                (re.compile(r'^(E-)?VIR(EMENT)?( SEPA)?( INTERNET)?(\.| )?(DE)? (?P<text>.*?)( Motif ?:.*)?$'),
                                                            FrenchTransaction.TYPE_TRANSFER),
                (re.compile(r'^PRLV (SEPA )?(DE )?(?P<text>.*?)( Motif :.*)?$'),
                                                            FrenchTransaction.TYPE_ORDER),
                (re.compile(r'^CB( [0-9]+)? (?P<text>.*) LE (?P<dd>\d{2})\.?(?P<mm>\d{2})$'),
                                                            FrenchTransaction.TYPE_CARD),
                (re.compile(r'^CHEQUE.*'),                  FrenchTransaction.TYPE_CHECK),
                (re.compile(r'^(CONVENTION \d+ )?COTISATION (?P<text>.*)'),
                                                            FrenchTransaction.TYPE_BANK),
                (re.compile(r'^DEP[^ ]* (?P<text>GAB .*?) LE (?P<dd>\d{2}).?(?P<mm>\d{2})$'),  FrenchTransaction.TYPE_DEPOSIT),
                (re.compile(r'^REM(ISE)?\.?( CHE?Q(UE\.)?)? .*'),  FrenchTransaction.TYPE_DEPOSIT),
                (re.compile(r'^(?P<text>.*?)( \d{2}.*)? LE (?P<dd>\d{2})\.?(?P<mm>\d{2})$'),
                                                            FrenchTransaction.TYPE_CARD),
                (re.compile(r'^(?P<text>.*?) LE (?P<dd>\d{2}) (?P<mm>\d{2}) (?P<yy>\d{2})$'),
                                                            FrenchTransaction.TYPE_CARD),
               ]


class TransactionsPage(LoggedPage, CDNBasePage):
    TRANSACTION = Transaction

    COL_ID = 0
    COL_DATE = -5
    COL_DEBIT_DATE = -4
    COL_LABEL = -3
    COL_VALUE = -1

    def on_load(self):
        msg = CleanText('//h1[contains(text(), "Avenant")]')(self.doc)
        if msg:
            raise ActionNeeded(msg)

    def get_next_args(self, args):
        if self.is_last():
            return None

        args['_eventId'] = 'clicChangerPageSuivant'
        args['execution'] = self.get_execution()
        args.pop('idCompteClique', None)
        return args

    def is_last(self):
        for script in self.doc.xpath('//script'):
            txt = script.text
            if txt is None:
                continue

            if txt.find('clicChangerPageSuivant') >= 0:
                return False

        return True

    def condition(self, t, acc_type):
        if t.date is NotAvailable:
            return True

        t._is_coming = (t.date > da.today()) or (t.vdate is NotAvailable)

        if t.raw.startswith('TOTAL DES') or t.raw.startswith('ACHATS CARTE'):
            t.type = t.TYPE_CARD_SUMMARY
        elif acc_type is Account.TYPE_CARD:
            t.type = t.TYPE_DEFERRED_CARD
        return False

    def get_history(self, account):
        txt = self.get_from_js('ListeMvts_data = new Array(', ');\n')
        if txt is None:
            no_trans = self.get_from_js('js_noMvts = new Ext.Panel(', ')')
            if no_trans is not None:
                # there is no transactions for this account, this is normal.
                return
            else:
                # No history on this account
                return

        data = ast.literal_eval('[%s]' % txt.replace('"', '\\"'))

        for line in data:
            t = self.TRANSACTION()

            if account.type is Account.TYPE_CARD and MyStrip(line[self.COL_DEBIT_DATE]):
                date = vdate = Date(dayfirst=True).filter(MyStrip(line[self.COL_DEBIT_DATE]))
                t.bdate = Date(dayfirst=True, default=NotAvailable).filter(MyStrip(line[self.COL_DATE]))
            else:
                date = Date(dayfirst=True, default=NotAvailable).filter(MyStrip(line[self.COL_DATE]))
                if not date:
                    continue
                if MyStrip(line[self.COL_DEBIT_DATE]):
                    vdate = MyStrip(line[self.COL_DEBIT_DATE])
                    if vdate != '':
                        vdate = Date(dayfirst=True).filter(vdate)
                else:
                    vdate = date
            raw = MyStrip(line[self.COL_LABEL])

            t.parse(date, raw, vdate=vdate)
            t.set_amount(line[self.COL_VALUE])

            #if t.amount == 0 and t.label.startswith('FRAIS DE '):
            #    m = re.search(r'(\b\d+,\d+)E\b', t.label)
            #    if m:
            #        t.amount = -CleanDecimal(replace_dots=True).filter(m.group(1))
            #        self.logger.info('parsing amount in transaction label: %r', t)

            if self.condition(t, account.type):
                continue

            yield t

    def can_iter_investments(self):
        return 'Vous ne pouvez pas utiliser les fonctions de bourse.' not in CleanText('//div[@id="contenusavoir"]')(self.doc)

    def not_restrained(self):
        return not CleanText('//div[contains(text(), "restreint aux fonctions de bourse")]')(self.doc)

    @method
    class get_market_investment(TableElement):
        # Fetch the tables with at least 5 head columns (browser adds a missing a <tbody>)
        item_xpath = '//div[not(@id="PortefeuilleCV")]/table[@class="datas"][tr[@class="entete"][count(td)>4]]//tr[position()>1]'
        head_xpath = '//div[not(@id="PortefeuilleCV")]/table[@class="datas"][tr[@class="entete"][count(td)>4]]//tr[@class="entete"]/td'

        col_label = 'Valeur'
        col_quantity = 'Quantité'
        col_unitvalue = 'Cours'
        col_unitprice = 'Prix de revient'
        col_valuation = 'Estimation'
        col_portfolio_share = '%'

        class item(ItemElement):
            klass = Investment

            obj_label = CleanText(TableCell('label', colspan=True))
            obj_valuation = CleanDecimal.French(TableCell('valuation', colspan=True))
            obj_quantity = CleanDecimal.French(TableCell('quantity', colspan=True), default=NotAvailable)
            obj_unitvalue = CleanDecimal.French(TableCell('unitvalue', colspan=True), default=NotAvailable)
            obj_unitprice = CleanDecimal.French(
                TableCell('unitprice', colspan=True, default=None),
                default=NotAvailable
            )

            def obj_portfolio_share(self):
                portfolio_share_percent = CleanDecimal.French(TableCell('portfolio_share'), default=None)(self)
                if portfolio_share_percent is not None:
                    return portfolio_share_percent / 100
                return NotAvailable

            def obj_code(self):
                for code in Field('label')(self).split():
                    if is_isin_valid(code):
                        return code
                return NotAvailable

            def obj_code_type(self):
                if is_isin_valid(Field('code')(self)):
                    return Investment.CODE_TYPE_ISIN
                return NotAvailable

            def condition(self):
                return "Sous-total" not in Field('label')(self)

    @method
    class get_li_investments(TableElement):
        item_xpath = '//table[@class="datas"]//tr[position()>1]'
        head_xpath = '//table[@class="datas"]//tr[@class="entete"]/td/*'

        col_label = u'Libellé'
        col_quantity = u'Quantité'
        col_unitvalue = re.compile(u"Valeur liquidative")
        col_valuation = re.compile(u"Montant")
        col_portfolio_share = 'Répartition (%)'

        class item(ItemElement):
            klass = Investment
            obj_label = CleanText(TableCell('label'))
            obj_quantity = MyDecimal(CleanText(TableCell('quantity')))
            obj_valuation = MyDecimal(TableCell('valuation'))
            obj_unitvalue = MyDecimal(TableCell('unitvalue'))

            def obj_portfolio_share(self):
                if MyDecimal(TableCell('portfolio_share'), default=None)(self):
                    return Eval(lambda x: x / 100, MyDecimal(TableCell('portfolio_share')))(self)
                return NotAvailable

            def obj_code(self):
                for code in Field('label')(self).split():
                    if is_isin_valid(code):
                        return code
                return NotAvailable

            def obj_vdate(self):
                if Field('unitvalue') is NotAvailable:
                    vdate = Date(dayfirst=True, default=NotAvailable)\
                       .filter(Regexp(CleanText('.'), '(\d{2})/(\d{2})/(\d{4})', '\\3-\\2-\\1', default=NotAvailable)(TableCell('unitvalue')(self))) or \
                       Date(dayfirst=True, default=NotAvailable)\
                       .filter(Regexp(CleanText('//tr[td[span[b[contains(text(), "Estimation du contrat")]]]]/td[2]'),
                                      '(\d{2})/(\d{2})/(\d{4})', '\\3-\\2-\\1', default=NotAvailable)(TableCell('unitvalue')(self)))
                    return vdate

    def fill_diff_currency(self, account):
        valuation_diff = CleanText(u'//td[span[contains(text(), "dont +/- value : ")]]//b', default=None)(self.doc)
        account.balance = CleanDecimal.French(Regexp(CleanText('//table[@class="v1-formbloc"]//td[@class="v1-labels"]//b[contains(text(), "Estimation du contrat")]/ancestor::td/following-sibling::td[1]'), r'^(.+) EUR'))(self.doc)
        # NC == Non communiqué
        if valuation_diff and "NC" not in valuation_diff:
            account.valuation_diff = MyDecimal().filter(valuation_diff)
            account.currency = account.get_currency(valuation_diff)


class ProTransactionsPage(TransactionsPage):
    TRANSACTION = Transaction

    def get_error(self):
        return CleanText('//b[contains(text(), "momentanément indisponible")]')(self.doc)

    def get_next_args(self, args):
        if len(self.doc.xpath('//a[contains(text(), "Suivant")]')) > 0:
            args['PageDemandee'] = int(args.get('PageDemandee', 1)) + 1
            return args

        return None

    def parse_transactions(self):
        transactions = {}
        for script in self.doc.xpath('//script'):
            txt = script.text
            if txt is None:
                continue

            for i, key, value in re.findall('listeopecv\[(\d+)\]\[\'(\w+)\'\]="(.*)";', txt):
                i = int(i)
                if i not in transactions:
                    transactions[i] = {}
                transactions[i][key] = value.strip()

        return sorted(transactions.items())

    # We don't want detect the account_devise as an original_currency, since it's
    # already the main currency
    def detect_currency(self, t, raw, account_devise):
        matches = []
        for currency in Currency.CURRENCIES:
            if currency != account_devise and ' ' + currency + ' ' in raw:
                m = re.search(r'(\d+[,.]\d{1,2}? ' + currency + r')', raw)
                if m:
                    matches.append((m, currency))
        assert len(matches) in [0,1]
        if matches:
            match = matches[0][0]
            currency = matches[0][1]
            t.original_currency = currency
            t.original_amount = abs(MyDecimal().filter(match.group()))
            if (t.amount < 0):
                t.original_amount = -t.original_amount

    def get_history(self, account):
        for i, tr in self.parse_transactions():
            t = self.TRANSACTION()

            if account.type is Account.TYPE_CARD:
                date = vdate = Date(dayfirst=True, default=None).filter(tr['dateval'])
                t.bdate = Date(dayfirst=True, default=NotAvailable).filter(tr['date'])
            else:
                date = Date(dayfirst=True, default=None).filter(tr['date'])
                vdate = Date(dayfirst=True, default=None).filter(tr['dateval']) or date
            raw = MyStrip(' '.join([tr['typeope'], tr['LibComp']]))
            t.parse(date, raw, vdate)
            t.set_amount(tr['mont'])
            self.detect_currency(t, raw, account.currency)

            if self.condition(t, account.type):
                continue

            yield t


class RgpdPage(LoggedPage, CDNBasePage):
    pass<|MERGE_RESOLUTION|>--- conflicted
+++ resolved
@@ -172,9 +172,6 @@
         elif account_type == "menu_espace_perso_ent":
             return "entreprises"
 
-<<<<<<< HEAD
-=======
-
 REASONS_MAPPING = {
     'SCA': 'Vous devez réaliser la double authentification sur le portail internet',
     'SCAW': 'Vous devez choisir si vous souhaitez dès à présent activer la double authentification sur le portail internet',
@@ -183,7 +180,6 @@
 }
 
 
->>>>>>> cf31803e
 class LabelsPage(LoggedPage, JsonPage):
     def on_load(self):
         if Dict('commun/statut', default='')(self.doc) == 'nok':
