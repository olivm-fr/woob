--- conflicted
+++ resolved
@@ -107,7 +107,6 @@
 
 class Transaction(FrenchTransaction):
     PATTERNS = [
-<<<<<<< HEAD
         (re.compile(r'^RET(RAIT) DAB (?P<dd>\d{2})/(?P<mm>\d{2}) (?P<text>.*)'), FrenchTransaction.TYPE_WITHDRAWAL),
         (re.compile(r'^(CARTE|CB ETRANGER|CB) (?P<dd>\d{2})/(?P<mm>\d{2}) (?P<text>.*)'), FrenchTransaction.TYPE_CARD),
         (
@@ -124,17 +123,6 @@
         (re.compile(r'^.* LE (?P<dd>\d{2})/(?P<mm>\d{2})/(?P<yy>\d{2})$'), FrenchTransaction.TYPE_UNKNOWN),
         (re.compile(r'^ACHATS (CARTE|CB)'), FrenchTransaction.TYPE_CARD_SUMMARY),
         (re.compile(r'^ANNUL (?P<text>.*)'), FrenchTransaction.TYPE_PAYBACK),
-=======
-        (re.compile(r"^CARTE (?P<dd>\d{2})/(?P<mm>\d{2}) (?P<text>.*)"), FrenchTransaction.TYPE_CARD),
-        (re.compile(r"^(?P<text>(PRLV|PRELEVEMENTS).*)"), FrenchTransaction.TYPE_ORDER),
-        (re.compile(r"^(?P<text>RET DAB.*)"), FrenchTransaction.TYPE_WITHDRAWAL),
-        (re.compile(r"^(?P<text>ECH.*)"), FrenchTransaction.TYPE_LOAN_PAYMENT),
-        (re.compile(r"^(?P<text>VIR.*)"), FrenchTransaction.TYPE_TRANSFER),
-        (re.compile(r"^(?P<text>ANN.*)"), FrenchTransaction.TYPE_PAYBACK),
-        (re.compile(r"^(?P<text>(VRST|VERSEMENT).*)"), FrenchTransaction.TYPE_DEPOSIT),
-        (re.compile(r"^(?P<text>CHQ.*)"), FrenchTransaction.TYPE_CHECK),
-        (re.compile(r"^(?P<text>.*)"), FrenchTransaction.TYPE_BANK),
->>>>>>> f30361bc
     ]
 
 
