--- conflicted
+++ resolved
@@ -26,23 +26,6 @@
 
 from unidecode import unidecode
 
-<<<<<<< HEAD
-from weboob.capabilities.bank import (
-    CapBankTransferAddRecipient, AccountNotFound,
-    Account, RecipientNotFound,
-)
-from weboob.capabilities.bank.pfm import CapBankMatching
-from weboob.capabilities.bill import (
-    CapDocument, Subscription, Document, DocumentNotFound, DocumentTypes,
-)
-from weboob.capabilities.bank.wealth import CapBankWealth
-from weboob.capabilities.contact import CapContact
-from weboob.capabilities.profile import CapProfile
-from weboob.tools.capabilities.bank.transactions import sorted_transactions
-from weboob.tools.backend import Module, BackendConfig
-from weboob.tools.value import Value, ValueBackendPassword, ValueTransient
-from weboob.capabilities.base import empty, find_object, NotAvailable, strict_find_object
-=======
 from woob.capabilities.bank import (
     CapBankTransferAddRecipient, AccountNotFound,
     Account, RecipientNotFound,
@@ -58,7 +41,6 @@
 from woob.tools.backend import Module, BackendConfig
 from woob.tools.value import Value, ValueBackendPassword, ValueTransient
 from woob.capabilities.base import empty, find_object, NotAvailable, strict_find_object
->>>>>>> bf8dbe2e
 
 from .browser import SocieteGenerale
 from .sgpe.browser import SGEnterpriseBrowser, SGProfessionalBrowser
@@ -115,14 +97,6 @@
         )):
             self.browser.fill_loan_insurance(account)
 
-    def fill_account(self, account, fields):
-        if all((
-            self.BROWSER == SocieteGenerale,
-            'insurance_amount' in fields,
-            account.type is Account.TYPE_LOAN,
-        )):
-            self.browser.fill_loan_insurance(account)
-
     def iter_coming(self, account):
         if hasattr(self.browser, 'get_cb_operations'):
             transactions = list(self.browser.get_cb_operations(account))
