<<<<<<< HEAD
# -*- coding: utf-8 -*-

=======
>>>>>>> bf8dbe2e
# Copyright(C) 2013-2021      Romain Bignon
#
# This file is part of a woob module.
#
# This woob module is free software: you can redistribute it and/or modify
# it under the terms of the GNU Lesser General Public License as published by
# the Free Software Foundation, either version 3 of the License, or
# (at your option) any later version.
#
# This woob module is distributed in the hope that it will be useful,
# but WITHOUT ANY WARRANTY; without even the implied warranty of
# MERCHANTABILITY or FITNESS FOR A PARTICULAR PURPOSE. See the
# GNU Lesser General Public License for more details.
#
# You should have received a copy of the GNU Lesser General Public License
# along with this woob module. If not, see <http://www.gnu.org/licenses/>.

# flake8: compatible

from datetime import date
from base64 import b64encode
from urllib.parse import quote_plus

from dateutil.relativedelta import relativedelta

<<<<<<< HEAD
from weboob.browser.browsers import need_login
from weboob.browser.url import URL
from weboob.browser.exceptions import ClientError
from weboob.capabilities.base import find_object
from weboob.capabilities.bank import (
    RecipientNotFound, AddRecipientStep, AddRecipientBankError,
    Recipient, TransferBankError, AccountOwnerType,
)
from weboob.exceptions import (
    BrowserPasswordExpired, BrowserUnavailable, NoAccountsException,
)
from weboob.tools.decorators import retry
from weboob.tools.value import Value
from weboob.tools.json import json
=======
from woob.browser.browsers import need_login
from woob.browser.url import URL
from woob.browser.exceptions import ClientError
from woob.capabilities.base import find_object
from woob.capabilities.bank import (
    RecipientNotFound, AddRecipientStep, AddRecipientBankError, Recipient,
    TransferBankError, AccountOwnerType, NoAccountsException,
)
from woob.exceptions import (
    BrowserPasswordExpired, BrowserUnavailable,
)
from woob.tools.decorators import retry
from woob.tools.value import Value
from woob.tools.json import json
>>>>>>> bf8dbe2e

from .pages import (
    ChangePassPage, InscriptionPage, ErrorPage, MarketAccountsDetailsPage, MarketAccountsPage, UselessPage,
    MainPage, MainPEPage, LoginPEPage, UnavailablePage,
)
from .json_pages import (
    AccountsJsonPage, BalancesJsonPage, CorpListPage, HistoryJsonPage, BankStatementPage,
    MarketAccountPage, MarketInvestmentPage, ProLoanDetailsPage, ProLoansPage, WealthAccountsPage, ProfilePEPage,
    DeferredCardJsonPage, DeferredCardHistoryJsonPage, CardsInformationPage, CardsInformation2Page,
)
from .transfer_pages import (
    EasyTransferPage, RecipientsJsonPage, TransferPage, SignTransferPage, TransferDatesPage,
    AddRecipientPage, AddRecipientStepPage, ConfirmRecipientPage, ConfirmTransferPage,
)
from ..browser import SocieteGeneraleTwoFactorBrowser as SocieteGeneraleLogin


__all__ = ['SGProfessionalBrowser', 'SGEnterpriseBrowser']


class SGPEBrowser(SocieteGeneraleLogin):
    login = URL(
        r'/sec/vk/authent.json',
        r'/sec/oob_sendooba.json',
        r'/sec/oob_pollingooba.json',
        r'/sec/oob_auth.json',
        r'/sec/csa/send.json',
        r'/sec/csa/check.json',
        LoginPEPage
    )

    accounts_main_page = URL(r'/icd-web/syd-front/index-comptes.html', MainPage)
    accounts = URL('/icd/syd-front/data/syd-comptes-accederDepuisMenu.json', AccountsJsonPage)
    intraday_accounts = URL('/icd/syd-front/data/syd-intraday-accederDepuisMenu.json', AccountsJsonPage)
    balances = URL('/icd/syd-front/data/syd-comptes-chargerSoldes.json', BalancesJsonPage)
    intraday_balances = URL('/icd/syd-front/data/syd-intraday-chargerSoldes.json', BalancesJsonPage)

    history = URL(
        '/icd/syd-front/data/syd-comptes-chargerReleve.json',
        '/icd/syd-front/data/syd-intraday-chargerDetail.json',
        HistoryJsonPage
    )
    history_next = URL('/icd/syd-front/data/syd-comptes-chargerProchainLotEcriture.json', HistoryJsonPage)

    profile = URL(r'/icd/gax/data/users/authenticated-user.json', ProfilePEPage)

    deferred_card_history = URL(
        '/icd/npe/data/operationFuture/getDetailCarteAVenir-authsec.json', DeferredCardHistoryJsonPage
    )
    cards_information = URL(r'/icd/gkb/data/getPms-authsec.json', CardsInformationPage)
    cards_information2 = URL(
        '/icd/npe/data/operationFuture/getListeDesCartesAvecOperationsAVenir-authsec.json', CardsInformation2Page
    )
    deferred_card = URL(
<<<<<<< HEAD
        r'/icd/gkb/data/getCartesPourPm-authsec.json\?b64e200_idPPouPM=(?P<card_id>\w+)',
=======
        r'/icd/gkb/data/getCartesPourPm-authsec.json\?b64e200_idPPouPM=(?P<card_id>.+)',
>>>>>>> bf8dbe2e
        DeferredCardJsonPage
    )

    change_pass = URL(
        '/gao/changer-code-secret-expire-saisie.html',
        '/gao/changer-code-secret-inscr-saisie.html',
        '/gao/inscrire-utilisateur-saisie.html',
        '/gao/changer-code-secret-reattr-saisie.html',
        '/gae/afficherInscriptionUtilisateur.html',
        '/gae/afficherChangementCodeSecretExpire.html',
        ChangePassPage
    )
    inscription_page = URL('/icd-web/gax/gax-inscription-utilisateur.html', InscriptionPage)

    @need_login
    def get_accounts_list(self):
        # 'Comptes' are standard accounts on sgpe website
        # 'Opérations du jour' are intraday accounts on sgpe website
        # Standard and Intraday accounts are same accounts with different detail
        # User could have standard accounts with no intraday accounts or the contrary
        # They also could have both, in that case, retrieve only standard accounts
        try:
            # get standard accounts
            self.accounts.go()
            self.page.check_error()
            accounts = list(self.page.iter_class_accounts())
            self.balances.go()
        except NoAccountsException:
            # get intraday accounts
            self.intraday_accounts.go()
            accounts = list(self.page.iter_class_accounts())
            self.intraday_balances.go()

        for acc in self.page.populate_balances(accounts):
            acc._bisoftcap = {'deferred_cb': {'softcap_day': 1000, 'day_for_softcap': 5, 'date_field': 'rdate'}}
            acc.owner_type = AccountOwnerType.ORGANIZATION
            yield acc

        # try to get deferred cards if any
        self.cards_information.go()
        # If NOK is responded, then there is no card on this account
        if self.page.response.json()['commun']['statut'] == "OK":
            for account in self.page.response.json()['donnees']:
                card_id = account['idPPouPM']
                self.deferred_card.go(card_id=card_id)
                if self.page.response.json()['commun']['statut'] == 'OK':
                    for acc in self.page.iter_accounts():
                        acc.owner_type = AccountOwnerType.ORGANIZATION
                        if acc._parent_id:
                            acc.parent = find_object(accounts, _id=acc._parent_id)
                        yield acc

        # retrieve market accounts if exist
        for market_account in self.iter_market_accounts():
            acc.owner_type = AccountOwnerType.ORGANIZATION
            yield market_account

    @need_login
    def iter_history(self, account):
        if account.type in (
            account.TYPE_MARKET, account.TYPE_PER, account.TYPE_LIFE_INSURANCE, account.TYPE_CARD,
            account.TYPE_LOAN,
        ):
            # market account transactions are in checking account
            return

        value = self.history.go(data={'cl500_compte': account._id, 'cl200_typeReleve': 'valeur'}).get_value()

        self.history.go(data={'cl500_compte': account._id, 'cl200_typeReleve': value})
        for tr in self.page.iter_history(value=value):
            yield tr

        self.location('/icd/syd-front/data/syd-intraday-chargerDetail.json', data={'cl500_compte': account._id})
        for tr in self.page.iter_history():
            yield tr

    def encode_b64(self, string):
        return b64encode(string.encode('utf8')).decode('utf8')

    @need_login
    def get_cb_operations(self, account):
        if account.type != account.TYPE_CARD:
            return []

        self.cards_information.go()
        card_id = self.page.get_card_id()

        self.deferred_card.go(card_id=card_id)
        account_id = self.page.get_account_id()
        bank_code = self.page.get_bank_code()

        information_compte = {
            'codeBanque': self.encode_b64(bank_code),
            'codeGuichetCreateur': self.encode_b64(account_id[11:16]),
            'numCompte': self.encode_b64(account_id[16:27]),
            'intitule': self.encode_b64('Compte frais'),  # Seems to be useless
            'devise': self.encode_b64(account.currency),
            'dateImputation': None,
            'alias': None,
            'numReleveLCR': None,
            'dateReglement': None,
            'idClasseur': 'MQ==',  # Corresponds to 1
        }

        data = {
            'cl2000_informationCompte': json.dumps(information_compte),
        }

        self.cards_information2.go(data=data)
        # Cards without a number are not activated yet: (no history available)
        if not self.response.json()['donnees']:
            return []

        number = self.page.get_number(masked_number=account._masked_card_number)
        date_reglement = self.page.get_due_date()

        information_compte['alias'] = self.encode_b64(number)
        information_compte['numReleveLCR'] = self.encode_b64(number)
        information_compte['dateReglement'] = self.encode_b64(date_reglement)

        data = {
            'cl2000_informationCompte': json.dumps(information_compte),
        }

        self.deferred_card_history.go(data=data)

        return self.page.iter_comings(date=date_reglement)

    @need_login
    def iter_market_orders(self, account):
        # there are no examples of Pro/Ent space with market accounts yet
        return []

    @need_login
    def get_profile(self):
        self.profile.stay_or_go()
        # It seems we encounter the same error as on AccountsJsonPage about expired password here
        reason = self.page.get_error_msg()
        if reason:
            if reason in ('chgt_mdp_oblig', 'chgt_mdp_init'):
                raise BrowserPasswordExpired('Veuillez vous rendre sur le site de la banque pour renouveler votre mot de passe')
            raise AssertionError('Error %s is not handled yet' % reason)
        return self.page.get_profile()


class SGEnterpriseBrowser(SGPEBrowser):
    BASEURL = 'https://entreprises.sg.fr'
    MENUID = 'BANREL'
    CERTHASH = '2231d5ddb97d2950d5e6fc4d986c23be4cd231c31ad530942343a8fdcc44bb99'
    HAS_CREDENTIALS_ONLY = False  # systematic 2FA on Ent

    # * Ent specific URLs

    unavailable = URL(r'/page-indisponible', UnavailablePage)

    # Bill
    subscription = URL(r'/icd/syd-front/data/syd-rce-accederDepuisMenu.json', BankStatementPage)
    subscription_search = URL(r'/icd/syd-front/data/syd-rce-lancerRecherche.json', BankStatementPage)

    # * Ent adapted URLs
    main_page = URL(
        r'https://entreprises.sg.fr',
        r'/sec/vk/gen_',
        MainPEPage
    )

    def load_state(self, state):
        if not self.is_interactive:
            # user not present: start up at login to raise NeedInteractiveFor2FA since 2FA is systematic
            state.pop('url', None)
        super(SGEnterpriseBrowser, self).load_state(state)

    @need_login
    def iter_market_accounts(self):
        self.accounts_main_page.go()
        # retrieve market accounts if exist
        market_accounts_link = self.page.get_market_accounts_link()

        # there are no examples of entreprise space with market accounts yet
        assert not market_accounts_link, 'There are market accounts, retrieve them.'
        return []

    @need_login
    def iter_investment(self, account):
        # there are no examples of entreprise space with market accounts yet
        return []

    @need_login
    def iter_subscription(self):
        subscriber = self.get_profile().name

        self.subscription.go()
        if self.page.is_document_disabled():
            return []

        self.page.check_error()

        # set the max/min date to use them in iter_documents
        self.date_min, self.date_max = self.page.get_min_max_date()
        return self.page.iter_subscription(subscriber=subscriber)

    @need_login
    def iter_documents(self, subscribtion):
        # This quality website can only fetch documents through a form, looking for dates
        # with a range of 3 months maximum
        search_date_max = self.date_max
        search_date_min = None
        is_end = False

        # to avoid infinite loop
        counter = 0

        while not is_end and counter < 50:
            # search for every 2 months
            search_date_min = search_date_max - relativedelta(months=2)

            if search_date_min < self.date_min:
                search_date_min = self.date_min
                is_end = True

            if search_date_max <= self.date_min:
                break

            data = {
                'dt10_dateDebut': search_date_min.strftime('%d/%m/%Y'),
                'dt10_dateFin': search_date_max.strftime('%d/%m/%Y'),
                'cl2000_comptes': '["%s"]' % subscribtion.id,
                'cl200_typeRecherche': 'ADVANCED',
            }
            self.subscription_search.go(data=data)

            for doc in self.page.iter_documents():
                yield doc

            search_date_max = search_date_min - relativedelta(days=1)
            counter += 1


class SGProfessionalBrowser(SGPEBrowser):
    BASEURL = 'https://professionnels.sg.fr'
    MENUID = 'SBOREL'
    CERTHASH = '9f5232c9b2283814976608bfd5bba9d8030247f44c8493d8d205e574ea75148e'

    # * Pro specific URLs

    # Transfer
    transfer_dates = URL(r'/ord-web/ord//get-dates-execution.json', TransferDatesPage)
    easy_transfer = URL(r'/ord-web/ord//ord-virement-simplifie-emetteur.html', EasyTransferPage)
    internal_recipients = URL(r'/ord-web/ord//ord-virement-simplifie-beneficiaire.html', EasyTransferPage)
    external_recipients = URL(r'/ord-web/ord//ord-liste-compte-beneficiaire-externes.json', RecipientsJsonPage)
    init_transfer_page = URL(r'/ord-web/ord//ord-enregistrer-ordre-simplifie.json', TransferPage)
    sign_transfer_page = URL(r'/ord-web/ord//ord-verifier-habilitation-signature-ordre.json', SignTransferPage)
    confirm_transfer = URL(
        r'/ord-web/ord//ord-valider-signature-ordre.json',
        ConfirmTransferPage,
    )

    recipients = URL(r'/ord-web/ord//ord-gestion-tiers-liste.json', RecipientsJsonPage)
    add_recipient = URL(
        r'/ord-web/ord//ord-fragment-form-tiers.html\?cl_action=ajout&cl_idTiers=',
        AddRecipientPage
    )
    add_recipient_step = URL(
        r'/ord-web/ord//ord-tiers-calcul-bic.json',
        r'/ord-web/ord//ord-preparer-signature-destinataire.json',
        AddRecipientStepPage
    )
    confirm_new_recipient = URL(r'/ord-web/ord//ord-creer-destinataire.json', ConfirmRecipientPage)

    # Bill
    bank_statement_menu = URL(r'/icd/syd-front/data/syd-rce-accederDepuisMenu.json', BankStatementPage)
    bank_statement_search = URL(r'/icd/syd-front/data/syd-rce-lancerRecherche.json', BankStatementPage)

    # Wealth
    market_accounts = URL(r'/brs/cct/comti10.html', MarketAccountsPage)
    market_accounts_details = URL(r'/brs/cct/comti20.html', MarketAccountsDetailsPage)
    wealth_accounts = URL(
        r'/icd/npe/data/paramcomptes/getPrestationsEpargneByProfilByPage-authsec.json',
        WealthAccountsPage  # Contains LifeInsurances and PER accounts
    )
    markets_page = URL(r'/icd/npe/data/comptes-titres/findComptesTitresClasseurs-authsec.json', MarketAccountPage)
    investments_page = URL(r'/icd/npe/data/comptes-titres/findLignesCompteTitre-authsec.json', MarketInvestmentPage)

    # Loans
    corp_list = URL(r'/icd/eko/data/eko-getListePms-authsec.json', CorpListPage)
    pro_loans = URL(
        r'/icd/eko/data/eko-getListeCredits-authsec.json\?cl200_marche=PRO&cl200_duree=(?P<duration>.+)&b64e200_idPppm=(?P<corp_id>.+)',
        ProLoansPage
    )
    pro_loan_details = URL(r'/icd/eko/data/eko-getCredit-CLASSIQUE-authsec.json', ProLoanDetailsPage)

    # Others
    useless_page = URL(r'/icd-web/syd-front/index-comptes.html', UselessPage)
    error_page = URL(
        r'https://static.sg.fr/pro/erreur.html',
        r'https://.*/pro/erreur.html',
        ErrorPage
    )

    # * Pro adapted URLs
    main_page = URL(
        r'https://professionnels.sg.fr',
        r'/sec/vk/gen_',
        MainPEPage
    )

    date_max = None
    date_min = None

    new_rcpt_token = None
    new_rcpt_validate_form = None

    __states__ = ('new_rcpt_token', 'new_rcpt_validate_form', 'polling_transaction',)

    @need_login
    def get_accounts_list(self):
        yield from super().get_accounts_list()

        # retrieve pro loans
        yield from self.iter_pro_loans()

    @need_login
    def iter_market_accounts(self):
        self.markets_page.go()
        yield from self.page.iter_market_accounts()

        self.wealth_accounts.go()
        yield from self.page.iter_accounts()

        self.market_accounts.go()
        yield from self.page.iter_accounts()

    @need_login
    def iter_pro_loans(self):
        self.corp_list.go()
        for corp_id in self.page.get_corps_list():
            for duration in ('CT', 'MLT'):  # court terme && moyen long terme
                self.pro_loans.go(
                    duration=duration,
                    corp_id=quote_plus(corp_id),
                )
                for loan in self.page.iter_loans():
                    self.pro_loan_details.go(
                        params={
                            'b64e200_agence_Gest': '',
                            'b64e200_compte': '',
                            'b64e200_companyId': '',
                            'b64e200_contractId': '',
                            'b64e200_idPrestation': loan._prestation,
                            'b64e200_idPppm': corp_id,
                        }
                    )
                    if self.page.get_loan_status() != 'OK':
                        error_message = self.page.get_error_message()
                        if 'Détail indisponible' in error_message:
                            continue
                        else:
                            raise AssertionError(
                                f'Unhandled error on pro_loan_details page: {error_message}'
                            )
                    self.page.fill_loan(loan)
                    yield loan

    @need_login
    def iter_investment(self, account):
        if account.type not in (account.TYPE_MARKET,):
            return []

        if not account._prestation_number:
            self.market_accounts_details.go()
            if account.number != self.page.get_account_number():
                raise AssertionError('Multiple accounts to choose from. Needs to be developped')
            return self.page.iter_investment()

        self.investments_page.go(data={'cl2000_numeroPrestation': account._prestation_number})
        return self.page.iter_investment()

    def copy_recipient_obj(self, recipient):
        rcpt = Recipient()
        rcpt.id = recipient.iban
        rcpt.iban = recipient.iban
        rcpt.label = recipient.label
        rcpt.category = 'Externe'
        rcpt.enabled_at = date.today()
        return rcpt

    @need_login
    def new_recipient(self, recipient, **params):
        if 'code' in params:
            self.validate_rcpt_with_sms(params['code'])
            return self.page.rcpt_after_sms(recipient)

        data = {
            'n_nbOccurences': 1000,
            'n_nbOccurences_affichees': 0,
            'n_rang': 0,
        }
        self.recipients.go(data=data)

        step_urls = {
            'first_recipient_check': self.absurl('/ord-web/ord//ord-valider-destinataire-avant-maj.json', base=True),
            'get_bic': self.absurl('/ord-web/ord//ord-tiers-calcul-bic.json', base=True),
            'get_token': self.absurl('/ord-web/ord//ord-preparer-signature-destinataire.json', base=True),
            'get_sign_info': self.absurl('/sec/getsigninfo.json', base=True),
            'send_otp_to_user': self.absurl('/sec/csa/send.json', base=True),
        }

        self.add_recipient.go(method='POST', headers={'Content-Type': 'application/json;charset=UTF-8'})
        countries = self.page.get_countries()

        # first recipient check
        data = {
            'an_codeAction': 'ajout_tiers',
            'an_refSICoordonnee': '',
            'an_refSITiers': '',
            'cl_iban': recipient.iban,
            'cl_raisonSociale': recipient.label,
        }
        self.location(step_urls['first_recipient_check'], data=data)

        # get bic
        data = {
            'an_activateCMU': 'true',
            'an_codePaysBanque': '',
            'an_nature': 'C',
            'an_numeroCompte': recipient.iban,
            'an_topIBAN': 'true',
            'cl_adresse': '',
            'cl_adresseBanque': '',
            'cl_codePays': recipient.iban[:2],
            'cl_libellePaysBanque': '',
            'cl_libellePaysDestinataire': countries[recipient.iban[:2]],
            'cl_nomBanque': '',
            'cl_nomRaisonSociale': recipient.label,
            'cl_ville': '',
            'cl_villeBanque': '',
        }
        self.location(step_urls['get_bic'], data=data)
        bic = self.page.get_response_data()

        # get token
        data = {
            'an_coordonnee_codePaysBanque': '',
            'an_coordonnee_nature': 'C',
            'an_coordonnee_numeroCompte': recipient.iban,
            'an_coordonnee_topConfidentiel': 'false',
            'an_coordonnee_topIBAN': 'true',
            'an_refSICoordonnee': '',
            'an_refSIDestinataire': '',
            'cl_adresse': '',
            'cl_codePays': recipient.iban[:2],
            'cl_coordonnee_adresseBanque': '',
            'cl_coordonnee_bic': bic,
            'cl_coordonnee_categories_libelle': '',
            'cl_coordonnee_categories_refSi': '',
            'cl_coordonnee_libellePaysBanque': '',
            'cl_coordonnee_nomBanque': '',
            'cl_coordonnee_villeBanque': '',
            'cl_libellePaysDestinataire': countries[recipient.iban[:2]],
            'cl_nomRaisonSociale': recipient.label,
            'cl_ville': '',
        }
        self.location(step_urls['get_token'], data=data)
        self.new_rcpt_validate_form = data
        payload = self.page.get_response_data()

        # get sign info
        data = {
            'b64_jeton_transaction': payload['jeton'],
            'action_level': payload['sensibilite'],
        }
        self.location(step_urls['get_sign_info'], data=data)

        # send otp to user
        data = {
            'context': payload['jeton'],
            'csa_op': 'sign',
        }
        self.location(step_urls['send_otp_to_user'], data=data)
        self.new_rcpt_validate_form.update(data)

        rcpt = self.copy_recipient_obj(recipient)
        raise AddRecipientStep(rcpt, Value('code', label='Veuillez entrer le code reçu par SMS.'))

    @retry(BrowserUnavailable)
    def go_confirm_new_recipient(self, data):
        page = self.confirm_new_recipient.go(data=data)
        page.check_error()

    @need_login
    def validate_rcpt_with_sms(self, code):
        assert self.new_rcpt_validate_form, 'There should have recipient validate form in states'
        self.new_rcpt_validate_form['code'] = code
        try:
            self.go_confirm_new_recipient(data=self.new_rcpt_validate_form)
        except ClientError as e:
            assert e.response.status_code == 403, (
                'Something went wrong in add recipient, response status code is %s' % e.response.status_code
            )
            raise AddRecipientBankError(message='Le code entré est incorrect.')

    @need_login
    def iter_recipients(self, origin_account, ignore_errors=True):
        self.easy_transfer.go()
        self.page.update_origin_account(origin_account)

        if not hasattr(origin_account, '_product_code'):
            # check that origin account is updated, if not, this account can't do transfer
            return

        params = {
            'cl_ibanEmetteur': origin_account.iban,
            'cl_codeProduit': origin_account._product_code,
            'cl_codeSousProduit': origin_account._underproduct_code,
        }
        self.internal_recipients.go(method='POST', params=params, headers={'Content-Type': 'application/json;charset=UTF-8'})
        for internal_rcpt in self.page.iter_internal_recipients():
            yield internal_rcpt

        data = {
            'an_filtreIban': 'true',
            'an_filtreIbanSEPA': 'true',
            'an_isCredit': 'true',
            'an_isDebit': 'false',
            'an_rang': 0,
            'an_restrictFRMC': 'false',
            'cl_codeProduit': origin_account._product_code,
            'cl_codeSousProduit': origin_account._underproduct_code,
            'n_nbOccurences': '10000',
        }
        self.external_recipients.go(data=data)
        self.page.check_error()

        if self.page.is_external_recipients():
            assert self.page.is_all_external_recipient(), "Some recipients are missing"
            for external_rcpt in self.page.iter_external_recipients():
                yield external_rcpt

    @need_login
    def init_transfer(self, account, recipient, transfer):
        self.transfer_dates.go()
        self.page.check_error()
        if not self.page.is_date_valid(transfer.exec_date):
            raise TransferBankError(message="La date d'exécution du virement est invalide. Elle doit correspondre aux horaires et aux dates d'ouvertures d'agence.")

        # update account and recipient info
        recipient = find_object(
            self.iter_recipients(account, ignore_errors=False),
            iban=recipient.iban, id=recipient.id, error=RecipientNotFound
        )

        data = [
            ('an_codeAction', 'C'),
            ('an_referenceSiOrdre', ''),
            ('cl_compteEmetteur_intitule', account._account_title),
            ('cl_compteEmetteur_libelle', account.label),
            ('an_compteEmetteur_iban', account.iban),
            ('cl_compteEmetteur_ibanFormate', account._formatted_iban),
            ('an_compteEmetteur_bic', account._bic),
            ('b64_compteEmetteur_idPrestation', account._id_service),
            ('an_guichetGestionnaire', account._manage_counter),
            ('an_codeProduit', account._product_code),
            ('an_codeSousProduit', account._underproduct_code),
            ('n_soldeComptableVeilleMontant', int(account.balance * (10 ** account._decimal_code))),
            ('n_soldeComptableVeilleCodeDecimalisation', account._decimal_code),
            ('an_soldeComptableVeilleDevise', account._currency_code),
            ('n_ordreMontantValeur', int(transfer.amount * (10 ** account._decimal_code))),
            ('n_ordreMontantCodeDecimalisation', account._decimal_code),
            ('an_ordreMontantCodeDevise', account._currency_code),
            ('cl_dateExecution', transfer.exec_date.strftime('%d/%m/%Y')),
            ('cl_ordreLibelle', transfer.label),
            ('an_beneficiaireCodeAction', 'C'),
            ('cl_beneficiaireRefSiCoordonnee', recipient._ref),
            ('cl_beneficiaireCompteLibelle', recipient.label),
            ('cl_beneficiaireCompteIntitule', recipient._account_title),
            ('cl_beneficiaireCompteIbanFormate', recipient._formatted_iban),
            ('an_beneficiaireCompteIban', recipient.iban),
            ('cl_beneficiaireCompteBic', recipient._bic),
            ('cl_beneficiaireDateCreation', recipient._created_date),
            ('cl_beneficiaireCodeOrigine', recipient._code_origin),
            ('cl_beneficiaireAdressePays', recipient.iban[:2]),
            ('an_indicateurIntraAbonnement', 'false'),
            ('cl_reference', ' '),
            ('cl_motif', transfer.label),
        ]
        # WARNING: this save transfer information on user account
        self.init_transfer_page.go(data=data)
        self.page.check_error()
        return self.page.handle_response(account, recipient, transfer.amount, transfer.label, transfer.exec_date)

    @need_login
    def execute_transfer(self, transfer, **params):
        assert transfer._b64_id_transfer, 'Transfer token is missing'
        # get virtual keyboard
        data = {
            'b64_idOrdre': transfer._b64_id_transfer,
        }
        self.sign_transfer_page.go(data=data)

        data.update(self.page.get_confirm_transfer_data(self.password))
        self.confirm_transfer.go(data=data)
        self.page.check_error()

        assert self.confirm_transfer.is_here(), (
            'An error occurred, we should be on confirm transfer page.'
        )

        self.page.raise_on_status()

        # Go on the accounts page to avoid reloading the confirm_transfer
        # url in locate_browser.
        self.accounts.go()
        self.page.check_error()
        return transfer

    @need_login
    def iter_subscription(self):
        profile = self.get_profile()
        subscriber = profile.name

        self.bank_statement_menu.go()
        if self.page.is_document_disabled():
            return []

        self.page.check_error()

        self.date_min, self.date_max = self.page.get_min_max_date()
        return self.page.iter_subscription(subscriber=subscriber)

    @need_login
    def iter_documents(self, subscribtion):
        # This quality website can only fetch documents through a form, looking for dates
        # with a range of 3 months maximum
        search_date_max = self.date_max
        search_date_min = None
        is_end = False

        # to avoid infinite loop
        counter = 0

        while not is_end and counter < 50:
            # search for every 2 months
            search_date_min = search_date_max - relativedelta(months=2)

            if search_date_min < self.date_min:
                search_date_min = self.date_min
                is_end = True

            if search_date_max <= self.date_min:
                break

            data = {
                'dt10_dateDebut': search_date_min.strftime('%d/%m/%Y'),
                'dt10_dateFin': search_date_max.strftime('%d/%m/%Y'),
                'cl2000_comptes': '["%s"]' % subscribtion.id,
                'cl200_typeRecherche': 'ADVANCED',
            }
            self.bank_statement_search.go(data=data)

            for d in self.page.iter_documents():
                yield d

            search_date_max = search_date_min - relativedelta(days=1)
            counter += 1

    @need_login
    def iter_emitters(self):
        self.easy_transfer.go()
        return self.page.iter_emitters()<|MERGE_RESOLUTION|>--- conflicted
+++ resolved
@@ -1,8 +1,3 @@
-<<<<<<< HEAD
-# -*- coding: utf-8 -*-
-
-=======
->>>>>>> bf8dbe2e
 # Copyright(C) 2013-2021      Romain Bignon
 #
 # This file is part of a woob module.
@@ -28,22 +23,6 @@
 
 from dateutil.relativedelta import relativedelta
 
-<<<<<<< HEAD
-from weboob.browser.browsers import need_login
-from weboob.browser.url import URL
-from weboob.browser.exceptions import ClientError
-from weboob.capabilities.base import find_object
-from weboob.capabilities.bank import (
-    RecipientNotFound, AddRecipientStep, AddRecipientBankError,
-    Recipient, TransferBankError, AccountOwnerType,
-)
-from weboob.exceptions import (
-    BrowserPasswordExpired, BrowserUnavailable, NoAccountsException,
-)
-from weboob.tools.decorators import retry
-from weboob.tools.value import Value
-from weboob.tools.json import json
-=======
 from woob.browser.browsers import need_login
 from woob.browser.url import URL
 from woob.browser.exceptions import ClientError
@@ -58,7 +37,6 @@
 from woob.tools.decorators import retry
 from woob.tools.value import Value
 from woob.tools.json import json
->>>>>>> bf8dbe2e
 
 from .pages import (
     ChangePassPage, InscriptionPage, ErrorPage, MarketAccountsDetailsPage, MarketAccountsPage, UselessPage,
@@ -113,11 +91,7 @@
         '/icd/npe/data/operationFuture/getListeDesCartesAvecOperationsAVenir-authsec.json', CardsInformation2Page
     )
     deferred_card = URL(
-<<<<<<< HEAD
-        r'/icd/gkb/data/getCartesPourPm-authsec.json\?b64e200_idPPouPM=(?P<card_id>\w+)',
-=======
         r'/icd/gkb/data/getCartesPourPm-authsec.json\?b64e200_idPPouPM=(?P<card_id>.+)',
->>>>>>> bf8dbe2e
         DeferredCardJsonPage
     )
 
