--- conflicted
+++ resolved
@@ -470,13 +470,9 @@
             if local_error_message:
                 raise BrowserUnavailable(CleanText('.')(local_error_message[0]))
 
-<<<<<<< HEAD
             number = Regexp(CleanText('./a[contains(@class, "numero_compte")]'), r'N° *([^ ]+)')(cpt)
 
-            account.id = CleanText(None).filter(number).replace(u'N°', '')
-=======
-            account.id = account.number = CleanText('./a[contains(@class, "numero_compte")]/div')(cpt).replace(u'N° ', '')
->>>>>>> 5d56fa79
+            account.id = account.number = CleanText(None).filter(number).replace(u'N°', '')
             account._ca = CleanText('./a[contains(@class, "numero_compte")]/@rel')(cpt)
 
             account._card_links = []
