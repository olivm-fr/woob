# -*- coding: utf-8 -*-

# Copyright(C) 2012 Gilles-Alexandre Quenot
#
# This file is part of a woob module.
#
# This woob module is free software: you can redistribute it and/or modify
# it under the terms of the GNU Lesser General Public License as published by
# the Free Software Foundation, either version 3 of the License, or
# (at your option) any later version.
#
# This woob module is distributed in the hope that it will be useful,
# but WITHOUT ANY WARRANTY; without even the implied warranty of
# MERCHANTABILITY or FITNESS FOR A PARTICULAR PURPOSE. See the
# GNU Lesser General Public License for more details.
#
# You should have received a copy of the GNU Lesser General Public License
# along with this woob module. If not, see <http://www.gnu.org/licenses/>.

# flake8 : compatible

import re
from datetime import date

from unidecode import unidecode
from dateutil.relativedelta import relativedelta

from woob.browser.elements import method, ItemElement, TableElement, ListElement, DictElement
from woob.browser.filters.html import Link, Attr, AbsoluteLink, TableCell
from woob.browser.filters.standard import (
    Coalesce, CleanText, CleanDecimal, Regexp,
    Date, Currency, Base, Field, MapIn, Eval,
)
from woob.browser.filters.json import Dict
from woob.capabilities.base import NotAvailable, empty
from woob.capabilities.bank import (
    Account, AccountOwnership, AccountOwnerType,
)
from woob.capabilities.bank.wealth import (
    Investment, MarketOrder, MarketOrderDirection, MarketOrderType,
    MarketOrderPayment,
)
from woob.capabilities.profile import Person
from woob.browser.pages import HTMLPage, LoggedPage, FormNotFound, CsvPage, JsonPage
from woob.tools.capabilities.bank.transactions import FrenchTransaction
from woob.tools.capabilities.bank.investments import IsinCode, IsinType
from woob.tools.date import parse_french_date
from woob.exceptions import ActionNeeded


class Transaction(FrenchTransaction):
    PATTERNS = [
<<<<<<< HEAD
        (re.compile(r'^(?P<category>CHE?QU?E?)(?P<text>[^|]*)'), FrenchTransaction.TYPE_CHECK),
        (re.compile(r'^(?P<category>FACTURE CARTE) DU (?P<dd>\d{2})(?P<mm>\d{2})(?P<yy>\d{2}) (?P<text>[^|]*?)( CA?R?T?E? ?\d*X*\d*)?$'), FrenchTransaction.TYPE_CARD),
        (re.compile(r'^(?P<category>CARTE)( DU)? (?P<dd>\d{2})/(?P<mm>\d{2}) (?P<text>[^|]*)'), FrenchTransaction.TYPE_CARD),
        (re.compile(r'^(?P<category>(PRELEVEMENT|TELEREGLEMENT|TIP|PRLV)) (?P<text>[^|]*)'), FrenchTransaction.TYPE_ORDER),
        (re.compile(r'^(?P<category>ECHEANCEPRET)(?P<text>[^|]*)'), FrenchTransaction.TYPE_LOAN_PAYMENT),
        (re.compile(r'^(?P<category>RET(RAIT)? DAB) (?P<dd>\d{2})/(?P<mm>\d{2})/(?P<yy>\d{2})( (?P<HH>\d+)H(?P<MM>\d+))? (?P<text>[^|]*)'), FrenchTransaction.TYPE_WITHDRAWAL),
        (re.compile(r'^(?P<category>VIR(EMEN)?T? ((RECU|FAVEUR) TIERS|SEPA RECU)?)( /FRM)?(?P<text>[^|]*)'), FrenchTransaction.TYPE_TRANSFER),
        (re.compile(r'^(?P<category>REMBOURST)(?P<text>[^|]*)'), FrenchTransaction.TYPE_PAYBACK),
        (re.compile(r'^(?P<category>COMMISSIONS)(?P<text>[^|]*)'), FrenchTransaction.TYPE_BANK),
        (re.compile(r'^(?P<text>(?P<category>REMUNERATION)[^|]*)'), FrenchTransaction.TYPE_BANK),
        (re.compile(r'^(?P<category>REMISE CHEQUES)(?P<text>[^|]*)'), FrenchTransaction.TYPE_DEPOSIT),
=======
        (re.compile(r'^(?P<category>CHEQUE)(?P<text>.*)'), FrenchTransaction.TYPE_CHECK),
        (
            re.compile(
                r'^(?P<category>FACTURE CARTE) DU (?P<dd>\d{2})(?P<mm>\d{2})(?P<yy>\d{2}) (?P<text>.*?)( CA?R?T?E? ?\d*X*\d*)?$'
            ),
            FrenchTransaction.TYPE_CARD,
        ),
        (
            re.compile(
                r'^(?P<category>CARTE)( DU)? (?P<dd>\d{2})/(?P<mm>\d{2}) (?P<text>.*)'
            ),
            FrenchTransaction.TYPE_CARD,
        ),
        (
            re.compile(
                r'^(?P<category>ANN CARTE)( DU)? ((?P<dd>\d{2})/(?P<mm>\d{2}) )?(?P<text>.*)'
            ),
            FrenchTransaction.TYPE_CARD,
        ),
        (re.compile(r'^(?P<category>(PRELEVEMENT|TELEREGLEMENT|TIP|PRLV)) (?P<text>.*)'), FrenchTransaction.TYPE_ORDER),
        (re.compile(r'^(?P<category>ECHEANCEPRET)(?P<text>.*)'), FrenchTransaction.TYPE_LOAN_PAYMENT),
        (
            re.compile(
                r'^(?P<category>RET(RAIT)? DAB) (?P<dd>\d{2})/(?P<mm>\d{2})/(?P<yy>\d{2})( (?P<HH>\d+)H(?P<MM>\d+))? (?P<text>.*)'
            ),
            FrenchTransaction.TYPE_WITHDRAWAL,
        ),
        (
            re.compile(
                r'^(?P<category>VIR(EMEN)?T? ((RECU|FAVEUR) TIERS|SEPA RECU)?)( /FRM)?(?P<text>.*)'
            ),
            FrenchTransaction.TYPE_TRANSFER,
        ),
        (re.compile(r'^(?P<category>REMBOURST)(?P<text>.*)'), FrenchTransaction.TYPE_PAYBACK),
        (re.compile(r'^(?P<category>COMMISSIONS)(?P<text>.*)'), FrenchTransaction.TYPE_BANK),
        (re.compile(r'^(?P<text>(?P<category>REMUNERATION).*)'), FrenchTransaction.TYPE_BANK),
        (re.compile(r'^(?P<category>(REMISE CHEQUES|REM CHQ))(?P<text>.*)'), FrenchTransaction.TYPE_DEPOSIT),
>>>>>>> bf8dbe2e
    ]


class ActionNeededPage(LoggedPage, HTMLPage):
    def has_skippable_action_needed(self):
        # NB: The CGUs happens on every page as long as it is not skipped or
        # validated. The implementation is done in the Accounts page because
        # we decide to skip the CGUs in browser.iter_accounts()
        return bool(self.doc.xpath('//input[@class="bouton_valid01" and contains(@title, "Me le demander ultérieurement")]'))

    def get_action_needed_message(self):
        warning = CleanText(
            '//div[@id="message_renouvellement_mot_passe"]'
            + '| //span[contains(text(), "Votre identifiant change")]'
            + '| //span[contains(text(), "Nouveau mot de passe")]'
            + '| //span[contains(text(), "Renouvellement de votre mot de passe")]'
            + '| //span[contains(text(), "Mieux vous connaître")]'
            + '| //span[contains(text(), "mettre à jour vos informations personnelles")]/ancestor::div[1]'
            + '| //span[contains(text(), "Souscrivez au Livret + en quelques clics")]'
            + '| //p[@class="warning" and contains(text(), "Cette opération sensible doit être validée par un code sécurité envoyé par SMS")]'
            + '| //span[contains(text(), "Comment sont catégorisées vos données chez Fortuneo ?")]'
        )(self.doc)
        if warning:
            return warning

    def get_global_error_message(self):
        return CleanText(
            '//div[@id="as_renouvellementMIFID.do_"]/div[contains(text(), "Bonjour")]'
            + '| //div[contains(@id, "Bloquant")]//div[@class="content_message"]'
            + '| //p[contains(text(), "Et si vous faisiez de Fortuneo votre banque principale")]'
            + '| //div[@id="as_renouvellementMotDePasse.do_"]//p[contains(text(), "votre mot de passe")]'
            + '| //div[@id="as_afficherSecuriteForteOTPIdentification.do_" or @id="div_secu_forte_otp"]//span[contains(text(), "Pour valider ")]'
        )(self.doc)

    def get_local_error_message(self):
        return CleanText('//div[@id="error"]/p[@class="erreur_texte1"]')(self.doc)

    def send_info_form(self):
        try:
            form = self.get_form(name='validation_messages_bloquants')
        except FormNotFound:
            return False
        else:
            form.submit()
            return True


MARKET_ORDER_DIRECTIONS = {
    'Achat': MarketOrderDirection.BUY,
    'Vente': MarketOrderDirection.SALE,
}

MARKET_ORDER_TYPES = {
    'MAR': MarketOrderType.MARKET,
    'DC': MarketOrderType.MARKET,
    'LIM': MarketOrderType.LIMIT,
    'AML': MarketOrderType.LIMIT,
    'ASD': MarketOrderType.TRIGGER,
    'APD': MarketOrderType.TRIGGER,
}

MARKET_ORDER_PAYMENT_METHODS = {
    'CPT': MarketOrderPayment.CASH,
    'SRD': MarketOrderPayment.DEFERRED,
}


class PeaHistoryPage(ActionNeededPage):
    def on_load(self):
        err_msgs = [
            "vos informations personnelles n'ayant pas été modifiées récemment, nous vous remercions de bien vouloir les compléter",
            "nous vous remercions de mettre à jour et/ou de compléter vos informations personnelles",
        ]
        text = CleanText('//div[@class="block_cadre"]//div/p')(self.doc)
        if any(err_msg in text for err_msg in err_msgs):
            raise ActionNeeded(text)

    @method
    class iter_investments(TableElement):
        item_xpath = '//table[contains(@id, "t_intraday")]/tbody/tr[not(has-class("categorie") or has-class("detail") or has-class("detail02"))]'
        head_xpath = '//table[contains(@id, "t_intraday")]/thead//th'

        col_label = 'Libellé'
        col_unitvalue = 'Cours'
        col_quantity = 'Qté'
        col_unitprice = 'PRU / PM'
        col_valuation = 'Valorisation'
        col_diff = '+/- values'
        col_portfolio_share = 'Poids'

        class item(ItemElement):
            klass = Investment

            def condition(self):
                return Field('valuation')(self)

            obj_label = CleanText(TableCell('label'))
            obj_id = Base(TableCell('label'), Regexp(Link('./a[contains(@href, "cdReferentiel")]'), r'cdReferentiel=(.*)'))
            obj_code = IsinCode(Regexp(Field('id'), r'^[A-Z]+[0-9]+(.*)$'), default=NotAvailable)
            obj_code_type = IsinType(Regexp(Field('id'), r'^[A-Z]+[0-9]+(.*)$'), default=NotAvailable)
            obj_quantity = CleanDecimal.French(TableCell('quantity'), default=NotAvailable)
            obj_valuation = CleanDecimal.French(TableCell('valuation'), default=NotAvailable)

            # We check if there is a currency in the unitvalue TableCell.
            # If there is, it means the unitvalue & unitprice are displayed in the original currency of the asset.
            # If not, it means the unitvalue & unitprice are displayed in the account currency.
            obj_original_currency = Currency(TableCell('unitvalue'))

            def obj_unitvalue(self):
                if not Field('original_currency')(self):
                    return CleanDecimal.US(TableCell('unitvalue'), default=NotAvailable)(self)
                return NotAvailable

            def obj_original_unitvalue(self):
                if Field('original_currency')(self):
                    return CleanDecimal.US(TableCell('unitvalue'), default=NotAvailable)(self)
                return NotAvailable

            def obj_unitprice(self):
                if not Field('original_currency')(self):
                    return CleanDecimal.French(TableCell('unitprice'), default=NotAvailable)(self)
                return NotAvailable

            def obj_original_unitprice(self):
                if Field('original_currency')(self):
                    return CleanDecimal.French(TableCell('unitprice'), default=NotAvailable)(self)
                return NotAvailable

            def obj_diff(self):
                if not Field('original_currency')(self):
                    return Base(TableCell('diff'), CleanDecimal.French('./text()', default=NotAvailable))(self)
                return NotAvailable

            def obj_original_diff(self):
                if Field('original_currency')(self):
                    return Base(TableCell('diff'), CleanDecimal.French('./text()', default=NotAvailable))(self)
                return NotAvailable


            def obj_diff_ratio(self):
                diff_ratio_percent = Base(TableCell('diff'), CleanDecimal.French('./span', default=None))(self)
                if diff_ratio_percent:
                    return diff_ratio_percent / 100
                return NotAvailable

            def obj_portfolio_share(self):
                portfolio_share = CleanDecimal.French(TableCell('portfolio_share'), default=None)(self)
                if portfolio_share:
                    return portfolio_share / 100
                return NotAvailable

    def get_liquidity(self):
        return CleanDecimal.French('//*[@id="valorisation_compte"]/table/tr[3]/td[2]', default=0)(self.doc)

    def select_period(self):
        try:
            form = self.get_form(name='form_historique_titres')
        except FormNotFound:
            return False
        form['dateDebut'] = (date.today() - relativedelta(years=2)).strftime('%d/%m/%Y')
        form['nbResultats'] = '100'
        form['typeOperation'] = '01'
        form.submit(timeout=30)
        return True

    @method
    class iter_history(TableElement):
        item_xpath = '//table[@id="tabHistoriqueOperations"]/tbody/tr'
        head_xpath = '//table[@id="tabHistoriqueOperations"]/thead//th'

        col_raw = 'Opération'
        col_date = 'Date'
        col_amount = 'Montant brut'
        col_commission = re.compile(r'Courtage')
        col_currency = 'Devise'

        col_inv_label = 'Libellé'
        col_inv_quantity = 'Qté'
        col_inv_unitvalue = "Prix d'éxé"

        class item(ItemElement):
            klass = Transaction

            def condition(self):
                return CleanText(TableCell('currency'))(self)

            obj_type = Transaction.TYPE_BANK

            obj_date = Date(CleanText(TableCell('date')), dayfirst=True)
            obj_label = obj_raw = CleanText(TableCell('raw'))
            obj_amount = CleanDecimal.French(TableCell('amount'), default=0)
            obj_commission = CleanDecimal.French(TableCell('commission'))

            def obj_investments(self):
                investment = Investment()
                investment.valuation = Field('amount')(self)
                investment.label = CleanText(TableCell('inv_label'))(self)
                investment.quantity = CleanDecimal.French(TableCell('inv_quantity'), default=0)(self)
                investment.unitvalue = CleanDecimal.French(TableCell('inv_unitvalue'), default=0)(self)
                return [investment]

            obj__details_link = None

    @method
    class fill_account(ItemElement):
        def obj_balance(self):
            # We don't count liquidity in Compte Titre's balance because it would be a duplicate of data
            # (as Compte espèce = Compte Titre's liquidity)
            # So Compte Titres's balance is only composed of titles' valuation
            if self.obj.type == Account.TYPE_MARKET:
                title_valuation = self.xpath('//tr[@class="title"]/td[contains(text(),"Évaluation Titres")]')[0]
                return CleanDecimal.French('./following-sibling::td/text()')(title_valuation)

            valuations = self.xpath('//div[@id="valorisation_compte"]//table/tr')
            for valuation in valuations:
                if 'Valorisation totale' in CleanText('.')(valuation):
                    return CleanDecimal.French('./td[2]')(valuation)

        def obj_currency(self):
            return Currency('//div[@id="valorisation_compte"]//td[contains(text(), "Solde")]')(self)

        def obj__market_orders_link(self):
            link = AbsoluteLink('//a[contains(@href, "carnet-d-ordres.jsp")]', default=None)(self)
            if not link:
                self.logger.warning('Market orders link not available for account %s', self.obj.label)
            return link

    def get_date_range_form(self):
        today = date.today()
        form = self.get_form()
        form['dateDeb'] = (today - relativedelta(years=1)).strftime('%d/%m/%Y')
        form['dateFin'] = today.strftime('%d/%m/%Y')
        return form

    def are_market_orders_loaded(self):
        return bool(self.doc.xpath('//form[@id="afficherCarnetOrdre"]'))

    def get_parameters_hash(self):
        return Attr('//input[@value="as_afficherCarnetOrdre.do_"]', 'name')(self.doc)

    @method
    class iter_market_orders(TableElement):
        item_xpath = '//table[@id="t_intraday"]/tbody/tr[td and not(./td[contains(text(), "Aucun ordre")])]'
        head_xpath = '//table[@id="t_intraday"]/thead//th'

        col_label = re.compile(r'.*Libellé')
        col_direction = 'Sens'
        col_quantity = 'Qté'
        col_order_type_ordervalue = re.compile(r'Type')
        col_validity_date = 'Validité'
        col_state_unitprice = 'Etat'
        col_date = 'Transmission'
        col_currency = 'Devise'

        class item(ItemElement):
            klass = MarketOrder

            obj__details_link = AbsoluteLink('.//a[@class="bt_l_loupe"]', default=NotAvailable)
            obj_id = Regexp(
                Link('.//a[@class="bt_l_loupe"]', default=NotAvailable),
                r'idOrdre=([^&]+)',
                default=NotAvailable,
            )
            obj_label = CleanText(TableCell('label'))

            obj_direction = MapIn(
                CleanText(TableCell('direction')),
                MARKET_ORDER_DIRECTIONS,
                MarketOrderDirection.UNKNOWN
            )

            obj_payment_method = MapIn(
                CleanText(TableCell('direction')),
                MARKET_ORDER_PAYMENT_METHODS,
                MarketOrderPayment.UNKNOWN
            )

            obj_quantity = CleanDecimal.French(TableCell('quantity'))

            obj_order_type = MapIn(
                CleanText(
                    TableCell('order_type_ordervalue')
                ),
                MARKET_ORDER_TYPES,
                MarketOrderType.UNKNOWN
            )

            obj_ordervalue = CleanDecimal.French(
                Regexp(CleanText(TableCell('order_type_ordervalue')), r'\(.*\)', default=NotAvailable),
                default=NotAvailable,
            )
            obj_validity_date = Date(CleanText(TableCell('validity_date')), dayfirst=True)

            # If the order has been executed, the state is followed by the unit price.
            obj_state = Regexp(CleanText(TableCell('state_unitprice')), r'(.+?)\d|$', default=NotAvailable)
            obj_unitprice = CleanDecimal.French(TableCell('state_unitprice'), default=NotAvailable)

            obj_date = Date(CleanText(TableCell('date')), dayfirst=True)
            obj_currency = Currency(TableCell('currency'))

    @method
    class fill_market_order(ItemElement):
        obj_execution_date = Date(
            Regexp(CleanText('//tr[contains(./th, "Date et heure d\'exécution")]/td'), r'(.*) -', default=NotAvailable),
            dayfirst=True,
            default=NotAvailable,
        )

        obj_unitvalue = Coalesce(
            CleanDecimal.French('//tr/th[contains(text(), "Dernier")]/following-sibling::td[1]', default=NotAvailable),
            CleanDecimal.SI('//tr/th[contains(text(), "Dernier")]/following-sibling::td[1]', default=NotAvailable),
        )

        obj_code = IsinCode(CleanText('//tr[contains(./th, "Code ISIN")]/td'), default=NotAvailable)
        obj_stock_market = CleanText('//tr[contains(./th, "Place de cotation")]/td')


class InvestmentApiPage(LoggedPage, JsonPage):
    @method
    class fill_account(ItemElement):
        obj_balance = CleanDecimal.SI(Dict('estimatedBalance'))
        obj_currency = 'EUR'
        obj_opening_date = Date(
            CleanText(Dict('subscriptionDate')),
            default=NotAvailable
        )

        obj_valuation_diff = CleanDecimal.SI(Dict('performanceAmount'))

        def obj_valuation_diff_ratio(self):
            valuation_diff_ratio = CleanDecimal.SI(Dict('performancePercent'))(self)
            if not empty(valuation_diff_ratio):
                return valuation_diff_ratio / 100
            return NotAvailable

    @method
    class iter_investments(DictElement):
        item_xpath = 'contractsFinancialInstrumentsList'

        class item(ItemElement):
            klass = Investment

            obj_label = CleanText(Dict('financialInstrument/financialInstrumentDescription'))
            obj_id = CleanText(Dict('financialInstrument/referencedCode'))
            obj_code = Coalesce(
                IsinCode(CleanText(Dict('financialInstrument/isinCode')), default=NotAvailable),
                CleanText(Dict('financialInstrument/isinCode')),
                default=NotAvailable
            )
            obj_code_type = IsinType(Field('code'))

            def obj_quantity(self):
                if Dict('financialInstrument/isEuroFund')(self):
                    return NotAvailable
                return CleanDecimal.SI(Dict('unitsNumber'))(self)

            def obj_unitprice(self):
                if Dict('financialInstrument/isEuroFund')(self):
                    return NotAvailable
                return CleanDecimal.SI(Dict('unitCostPrice'))(self)

            def obj_unitvalue(self):
                if Dict('financialInstrument/isEuroFund')(self):
                    return NotAvailable
                return CleanDecimal.SI(Dict('financialInstrument/netAssetValue'))(self)

            obj_valuation = CleanDecimal.SI(Dict('estimatedBalance'))
            obj_vdate = Date(
                CleanText(Dict('financialInstrument/latestNetAssetValueDate')),
                default=NotAvailable
            )

            def obj_portfolio_share(self):
                portfolio_share = CleanDecimal.SI(Dict('breakdown'), default=NotAvailable)(self)
                if not empty(portfolio_share):
                    return portfolio_share / 100
                return NotAvailable

            def obj_diff_ratio(self):
                diff_ratio_percent = CleanDecimal.SI(Dict('performanceAmount'), default=NotAvailable)(self)
                if not empty(diff_ratio_percent):
                    return diff_ratio_percent / 100
                return NotAvailable


class InvestmentHistoryPage(ActionNeededPage):
    def get_account_api_id(self):
        return Regexp(
            Attr('//iframe[@id="valuationIframe"]', 'src'),
            r'accountId=(.+)'
        )(self.doc)

    def select_period(self):
        assert isinstance(self.browser.page, type(self))

        try:
            form = self.get_form(name='OperationsForm')
        except FormNotFound:
            return False

        form['dateDebut'] = (date.today() - relativedelta(years=2)).strftime('%d/%m/%Y')
        form['nbrEltsParPage'] = '100'
        form.submit()
        return True

    @method
    class iter_history(TableElement):
        item_xpath = '//table[@id="tableau_histo_opes" and not(thead/tr/th[contains(text(), "ISIN")])]/tbody/tr'
        head_xpath = '//table[@id="tableau_histo_opes" and not(thead/tr/th[contains(text(), "ISIN")])]/thead//th'

        col_details_link = 'Détail'
        col_date = "Date d'opération"
        col_raw = 'Libellé'
        col_amount = re.compile(r'Montant Net')

        class item(ItemElement):
            klass = Transaction

            def condition(self):
                return CleanDecimal.French(TableCell('amount'), default=None)(self) is not None

            obj_type = Transaction.TYPE_BANK

            obj_date = obj_rdate = Date(CleanText(TableCell('date')), dayfirst=True)
            obj_label = obj_raw = CleanText(TableCell('raw'))
            obj_amount = CleanDecimal.French(TableCell('amount'), default=0)

            obj__details_link = Base(
                TableCell('details_link'),
                Regexp(
                    Attr('./a', 'onclick', default=''),
                    r"afficherDetailOperation\('([^']+)", default=''
                )
            )

    @method
    class iter_detail_history(TableElement):
        item_xpath = '//form[@name="DetailOperationForm"]//table[not(thead/tr/th[contains(text(), "ISIN")])]/tbody/tr[not(@id)][td[3]]'
        head_xpath = '//form[@name="DetailOperationForm"]//table[not(thead/tr/th[contains(text(), "ISIN")])]/thead//th'

        col_date = 'Date'
        col_raw = 'Libellé'
        col_amount = 'Montant'

        class item(ItemElement):
            klass = Transaction

            def condition(self):
                return CleanDecimal.French(TableCell('amount'), default=None)(self) is not None

            obj_type = Transaction.TYPE_BANK

            obj_date = obj_rdate = Date(CleanText(TableCell('date')), dayfirst=True)
            obj_label = obj_raw = CleanText(TableCell('raw'))
            obj_amount = CleanDecimal.French(TableCell('amount'), default=0)

            obj__details_link = None


class AccountHistoryPage(ActionNeededPage):
    def build_doc(self, content):
        content = re.sub(br'\*<E\w+', b'*', content)
        return super(AccountHistoryPage, self).build_doc(content)

    @method
    class fill_account(ItemElement):
        def obj_coming(self):
            for tr in self.xpath('//table[@id="tableauConsultationHisto"]/tbody/tr'):
                if 'Encours' in CleanText('./td')(tr):
                    return CleanDecimal('./td//strong', replace_dots=True, sign=lambda x: -1, default=NotAvailable)(tr)

        def obj_balance(self):
            for tr in self.xpath('//table[@id="tableauConsultationHisto"]/tbody/tr'):
                if 'Solde' in CleanText('./td')(tr):
                    return CleanDecimal.French('./td/strong')(tr)

        def obj_currency(self):
            for tr in self.xpath('//table[@id="tableauConsultationHisto"]/tbody/tr'):
                if 'Solde' in CleanText('./td')(tr):
                    return Currency('./td/strong')(tr)

    def iter_investments(self):
        return []

    def select_period(self):
        try:
            form = self.get_form(xpath='//form[@name="ConsultationHistoriqueOperationsForm" '
                                       + ' or @name="form_historique_titres" '
                                       + ' or @name="OperationsForm"]')
        except FormNotFound:
            return False

        form['dateRechercheDebut'] = (date.today() - relativedelta(years=2)).strftime('%d/%m/%Y')
        form['nbrEltsParPage'] = '100'

        # '�' char may be in here instead of a space char (eg: '5\xa0733,29')
        form['montantSoldeDebut'] = unidecode(form['montantSoldeDebut'])
        form['montantSoldeFin'] = unidecode(form['montantSoldeFin'])

        form.submit()

        return True

    @method
    class iter_history(TableElement):
        item_xpath = '//table[@id="tabHistoriqueOperations"]/tbody/tr'
        head_xpath = '(//table[@id="tabHistoriqueOperations"]/thead)[1]//th'

        col_date = "Date d'opération"
        col_vdate = 'Date de valeur'
        col_label = 'Libellé'
        col_debit = 'Débit'
        col_credit = 'Crédit'

        class item(ItemElement):
            klass = Transaction

            def condition(self):
                return Field('amount')(self) != 0

            obj_date = Date(CleanText(TableCell('date')), dayfirst=True)
            obj_vdate = Date(CleanText(TableCell('vdate')), dayfirst=True, default=NotAvailable)
            obj_raw = Transaction.Raw(Base(TableCell('label'), CleanText('./text()')))
            def obj_raw(self):
                raw = Transaction.Raw(Base(TableCell('label'), CleanText('./text()')))(self)
                subraw = Base(TableCell('label'), CleanText('div/text()'))(self)
                if (subraw is not None) and (len(subraw) > 0):
                    raw += " | " + subraw
                return raw

            def obj_label(self):
                #label = Base(TableCell('label'), CleanText('./div'))(self)
                #    or Base(TableCell('label'), CleanText('./text()'))(self)
                return self.obj.label

            def obj_amount(self):
                return (
                    CleanDecimal.US(TableCell('credit'), default=0)(self)
                    + CleanDecimal.US(TableCell('debit'), default=0)(self)
                )

            obj__details_link = None


class CardHistoryPage(ActionNeededPage):
    def iter_investments(self):
        return []

    def select_period(self):
        return True

    @method
    class iter_coming(TableElement):
        item_xpath = '//table[@id="tableauEncours"]/tbody/tr'
        head_xpath = '//table[@id="tableauEncours"]/thead//th'

        col_rdate = "Date d'opération"
        col_date = 'Date de prélèvement'
        col_raw = 'Libellé'
        col_debit = 'Débit'
        col_credit = 'Crédit'

        class item(ItemElement):
            klass = Transaction

            def condition(self):
                return Field('amount')(self) != 0

            obj_raw = obj_label = CleanText(TableCell('raw'))
            obj_date = Date(CleanText(TableCell('date')), dayfirst=True)
            obj_rdate = obj_bdate = Date(CleanText(TableCell('rdate')), dayfirst=True)
            obj_type = Transaction.TYPE_DEFERRED_CARD

            def obj_amount(self):
                return (
                    CleanDecimal.French(TableCell('credit'), default=0)(self)
                    + CleanDecimal.French(TableCell('debit'), default=0)(self)
                )

    def is_loading(self):
        return bool(self.doc.xpath('//span[@class="loading"]'))


ACCOUNT_TYPES = {
    'mes-comptes/compte-courant/consulter-situation': Account.TYPE_CHECKING,
    'mes-comptes/compte-especes': Account.TYPE_CHECKING,
    'mes-comptes/compte-courant/carte-bancaire': Account.TYPE_CARD,
    'mes-comptes/assurance-vie': Account.TYPE_LIFE_INSURANCE,
    'mes-comptes/livret': Account.TYPE_SAVINGS,
    'mes-comptes/pea': Account.TYPE_PEA,
    'mes-comptes/ppe': Account.TYPE_PEA,
    'mes-comptes/compte-titres-pea': Account.TYPE_MARKET,
    'mes-comptes/credit-immo': Account.TYPE_MORTGAGE,
}


class AccountsList(ActionNeededPage):
    TRANSFER_INIT_XPATH = './/a[contains(text(), "Virements")]'

    @method
    class fill_person_name(ItemElement):
        klass = Account

        # Contains the title (M., Mme., etc) + last name.
        # The first name isn't available in the person's details.
        obj_name = CleanText('//span[has-class("mon_espace_nom")]')

    def get_iframe_url(self):
        iframe = self.doc.xpath('//iframe[@id="iframe_centrale"]')
        if iframe:
            return iframe[0].attrib['src']

    def need_reload(self):
        form = self.doc.xpath('//form[@name="InformationsPersonnellesForm"]')
        return len(form) > 0

    def need_sms(self):
        return len(self.doc.xpath('//div[@id="aidesecuforte"]'))

    def has_accounts(self):
        accounts = self.doc.xpath('//div[contains(@class, " compte") and not(contains(@class, "compte_selected")) and not(contains(@class, "aut"))]')
        return len(accounts) > 0

    @staticmethod
    def to_transfer_history_link(link):
        return link.replace('saisie-virement', 'operations-en-cours/initialiser-operations-en-cours')

    def iter_transfer_history_links(self):
        for transfer_init_a in self.doc.xpath(self.TRANSFER_INIT_XPATH):
            init_transfer_link = transfer_init_a.get('href')
            if init_transfer_link:
                yield self.to_transfer_history_link(init_transfer_link)

    @method
    class iter_accounts(ListElement):
        item_xpath = '//div[contains(@class, " compte") and not(contains(@class, "compte_selected")) and not(contains(@class, "aut")) and not(contains(@class, "gdc compte"))]'
        accounts = []

        class item(ItemElement):
            klass = Account

            obj__history_link = AbsoluteLink(
                './ul/li/a[contains(@id, "consulter_solde") '
                + 'or contains(@id, "historique") '
                + 'or contains(@id, "contrat") '
                + 'or contains(@id, "assurance_vie_operations")]',
                default=None
            )

            def obj__transfers_link(self):
                init_transfer_link = Link(self.page.TRANSFER_INIT_XPATH, None)(self)
                if init_transfer_link:
                    return self.page.to_transfer_history_link(
                        init_transfer_link
                    )

            obj__investment_link = AbsoluteLink('./ul/li/a[contains(@id, "portefeuille")]', default=None)

            obj_id = obj_number = Regexp(CleanText('./a[contains(@class, "numero_compte")]/div'), r'N° *([^ ]+)')
            obj__ca = CleanText('./a[contains(@class, "numero_compte")]/@rel')
            obj_owner_type = AccountOwnerType.PRIVATE
            obj__tpp_id = NotAvailable

            def obj__card_links(self):
                card_links = []
                card_link = AbsoluteLink('./ul/li/a[contains(text(), "Carte bancaire")]', default=None)(self)
                if card_link:
                    card_links.append(card_link)
                return card_links

            obj_label = CleanText('./a[contains(@class, "numero_compte")]/@title')
            obj_type = MapIn(Field('_history_link'), ACCOUNT_TYPES, Account.TYPE_UNKNOWN)

            def obj_ownership(self):
                regexp = re.search(
                    r'(m\. |mme\. )(.+)',
                    CleanText('//span[has-class("mon_espace_nom")]')(self),
                    re.IGNORECASE
                )
                if regexp and len(regexp.groups()) == 2:
                    gender = regexp.group(1).replace('.', '').rstrip()
                    name = regexp.group(2)
                    label = Field('label')(self)
                    if re.search(
                        r'(m|mr|me|mme|mlle|mle|ml)\.? (.*)\bou (m|mr|me|mme|mlle|mle|ml)\b(.*)',
                        label,
                        re.IGNORECASE
                    ):
                        return AccountOwnership.CO_OWNER
                    if re.search(r'{} {}'.format(gender, name), label, re.IGNORECASE):
                        return AccountOwnership.OWNER
                    return AccountOwnership.ATTORNEY
                return NotAvailable

    @method
    class fill_tpp_account_id(ItemElement):
        def obj__tpp_id(self):
            return Attr(
                '//input[@name="numeroCompte" and contains(@value, "%s")]/preceding-sibling::input[1]' % self.obj.id,
                'value',
                default=NotAvailable
            )(self)

    def is_loading(self):
        return bool(self.doc.xpath('//span[@class="loading"]'))


class FalseActionPage(ActionNeededPage):
    pass


class LoanPage(ActionNeededPage):
    @method
    class fill_account(ItemElement):
        obj_balance = CleanDecimal.French('//p[@id="c_montantRestant"]//strong', sign='-')
        obj_total_amount = CleanDecimal.French('(//p[@id="c_montantEmprunte"]//strong)[2]')
        obj_next_payment_amount = CleanDecimal.French(Regexp(CleanText('//p[@id="c_prochaineEcheance"]//strong'), r'(.*) le'))
        obj_next_payment_date = Date(CleanText('//p[@id="c_prochaineEcheance"]//strong/strong'), dayfirst=True)
        obj_account_label = CleanText('//p[@id="c_comptePrelevementl"]//strong')
        obj_maturity_date = Date(CleanText('//p[@id="c_dateFin"]//strong'), dayfirst=True)
        obj_start_repayment_date = Date(CleanText('//p[@id="c_dateDebut"]//strong'), dayfirst=True)
        obj_duration = Eval(int, CleanDecimal.French('//p[@id="c_dureeActualisee"]//strong'))

        def obj_ownership(self):
            if bool(CleanText('//p[@id="c_emprunteurSecondaire"]')(self)):
                return AccountOwnership.CO_OWNER
            return AccountOwnership.OWNER


class ProfilePage(ActionNeededPage):
    def get_csv_link(self):
        return Link('//div[@id="bloc_telecharger"]//a[@id="telecharger_donnees"]', default=NotAvailable)(self.doc)

    @method
    class get_profile(ItemElement):
        klass = Person

        obj_phone = Regexp(
            CleanText('//div[@id="consultationform_telephones"]/p[@id="c_numeroPortable"]'), r'([\d\*]+)', default=None
        )
        obj_email = CleanText('//div[@id="modification_email"]//p[@id="c_email_actuel"]/span')
        obj_address = CleanText('//div[@id="consultationform_adresse_domicile"]/div[@class="container"]//span')
        obj_job = CleanText('//div[@id="consultationform_informations_complementaires"]/p[@id="c_profession"]/span')
        obj_job_activity_area = CleanText('//div[@id="consultationform_informations_complementaires"]/p[@id="c_secteurActivite"]/span')
        obj_company_name = CleanText('//div[@id="consultationform_informations_complementaires"]/p[@id="c_employeur"]/span')


class ProfilePageCSV(LoggedPage, CsvPage):
    ENCODING = 'latin_1'
    FMTPARAMS = {'delimiter': ';'}

    def get_profile(self):
        d = {el[0]: el[1] for el in self.doc}
        profile = Person()
        profile.name = '%s %s' % (d['Nom'], d['Prénom'])
        profile.birth_date = parse_french_date(d['Date de naissance']).date()
        profile.address = '%s %s %s' % (d['Adresse de correspondance'], d['Code postal résidence fiscale'], d['Ville adresse de correspondance'])
        profile.country = d['Pays adresse de correspondance']
        profile.email = d['Adresse e-mail']
        profile.phone = d.get('Téléphone portable')
        profile.job_activity_area = d.get('Secteur d\'activité')
        profile.job = d.get('Situation professionnelle')
        profile.company_name = d.get('Employeur')
        profile.family_situation = d.get('Situation familiale')
        return profile


class SecurityPage(ActionNeededPage):
    pass


class InformationsPage(ActionNeededPage):
    pass<|MERGE_RESOLUTION|>--- conflicted
+++ resolved
@@ -50,57 +50,43 @@
 
 class Transaction(FrenchTransaction):
     PATTERNS = [
-<<<<<<< HEAD
         (re.compile(r'^(?P<category>CHE?QU?E?)(?P<text>[^|]*)'), FrenchTransaction.TYPE_CHECK),
-        (re.compile(r'^(?P<category>FACTURE CARTE) DU (?P<dd>\d{2})(?P<mm>\d{2})(?P<yy>\d{2}) (?P<text>[^|]*?)( CA?R?T?E? ?\d*X*\d*)?$'), FrenchTransaction.TYPE_CARD),
-        (re.compile(r'^(?P<category>CARTE)( DU)? (?P<dd>\d{2})/(?P<mm>\d{2}) (?P<text>[^|]*)'), FrenchTransaction.TYPE_CARD),
-        (re.compile(r'^(?P<category>(PRELEVEMENT|TELEREGLEMENT|TIP|PRLV)) (?P<text>[^|]*)'), FrenchTransaction.TYPE_ORDER),
-        (re.compile(r'^(?P<category>ECHEANCEPRET)(?P<text>[^|]*)'), FrenchTransaction.TYPE_LOAN_PAYMENT),
-        (re.compile(r'^(?P<category>RET(RAIT)? DAB) (?P<dd>\d{2})/(?P<mm>\d{2})/(?P<yy>\d{2})( (?P<HH>\d+)H(?P<MM>\d+))? (?P<text>[^|]*)'), FrenchTransaction.TYPE_WITHDRAWAL),
-        (re.compile(r'^(?P<category>VIR(EMEN)?T? ((RECU|FAVEUR) TIERS|SEPA RECU)?)( /FRM)?(?P<text>[^|]*)'), FrenchTransaction.TYPE_TRANSFER),
-        (re.compile(r'^(?P<category>REMBOURST)(?P<text>[^|]*)'), FrenchTransaction.TYPE_PAYBACK),
-        (re.compile(r'^(?P<category>COMMISSIONS)(?P<text>[^|]*)'), FrenchTransaction.TYPE_BANK),
-        (re.compile(r'^(?P<text>(?P<category>REMUNERATION)[^|]*)'), FrenchTransaction.TYPE_BANK),
-        (re.compile(r'^(?P<category>REMISE CHEQUES)(?P<text>[^|]*)'), FrenchTransaction.TYPE_DEPOSIT),
-=======
-        (re.compile(r'^(?P<category>CHEQUE)(?P<text>.*)'), FrenchTransaction.TYPE_CHECK),
         (
             re.compile(
-                r'^(?P<category>FACTURE CARTE) DU (?P<dd>\d{2})(?P<mm>\d{2})(?P<yy>\d{2}) (?P<text>.*?)( CA?R?T?E? ?\d*X*\d*)?$'
+                r'^(?P<category>FACTURE CARTE) DU (?P<dd>\d{2})(?P<mm>\d{2})(?P<yy>\d{2}) (?P<text>[^|]*?)( CA?R?T?E? ?\d*X*\d*)?$'
             ),
             FrenchTransaction.TYPE_CARD,
         ),
         (
             re.compile(
-                r'^(?P<category>CARTE)( DU)? (?P<dd>\d{2})/(?P<mm>\d{2}) (?P<text>.*)'
+                r'^(?P<category>CARTE)( DU)? (?P<dd>\d{2})/(?P<mm>\d{2}) (?P<text>[^|]*)'
             ),
             FrenchTransaction.TYPE_CARD,
         ),
         (
             re.compile(
-                r'^(?P<category>ANN CARTE)( DU)? ((?P<dd>\d{2})/(?P<mm>\d{2}) )?(?P<text>.*)'
+                r'^(?P<category>ANN CARTE)( DU)? ((?P<dd>\d{2})/(?P<mm>\d{2}) )?(?P<text>[^|]*)'
             ),
             FrenchTransaction.TYPE_CARD,
         ),
-        (re.compile(r'^(?P<category>(PRELEVEMENT|TELEREGLEMENT|TIP|PRLV)) (?P<text>.*)'), FrenchTransaction.TYPE_ORDER),
-        (re.compile(r'^(?P<category>ECHEANCEPRET)(?P<text>.*)'), FrenchTransaction.TYPE_LOAN_PAYMENT),
+        (re.compile(r'^(?P<category>(PRELEVEMENT|TELEREGLEMENT|TIP|PRLV)) (?P<text>[^|]*)'), FrenchTransaction.TYPE_ORDER),
+        (re.compile(r'^(?P<category>ECHEANCEPRET)(?P<text>[^|]*)'), FrenchTransaction.TYPE_LOAN_PAYMENT),
         (
             re.compile(
-                r'^(?P<category>RET(RAIT)? DAB) (?P<dd>\d{2})/(?P<mm>\d{2})/(?P<yy>\d{2})( (?P<HH>\d+)H(?P<MM>\d+))? (?P<text>.*)'
+                r'^(?P<category>RET(RAIT)? DAB) (?P<dd>\d{2})/(?P<mm>\d{2})/(?P<yy>\d{2})( (?P<HH>\d+)H(?P<MM>\d+))? (?P<text>[^|]*)'
             ),
             FrenchTransaction.TYPE_WITHDRAWAL,
         ),
         (
             re.compile(
-                r'^(?P<category>VIR(EMEN)?T? ((RECU|FAVEUR) TIERS|SEPA RECU)?)( /FRM)?(?P<text>.*)'
+                r'^(?P<category>VIR(EMEN)?T? ((RECU|FAVEUR) TIERS|SEPA RECU)?)( /FRM)?(?P<text>[^|]*)'
             ),
             FrenchTransaction.TYPE_TRANSFER,
         ),
-        (re.compile(r'^(?P<category>REMBOURST)(?P<text>.*)'), FrenchTransaction.TYPE_PAYBACK),
-        (re.compile(r'^(?P<category>COMMISSIONS)(?P<text>.*)'), FrenchTransaction.TYPE_BANK),
-        (re.compile(r'^(?P<text>(?P<category>REMUNERATION).*)'), FrenchTransaction.TYPE_BANK),
-        (re.compile(r'^(?P<category>(REMISE CHEQUES|REM CHQ))(?P<text>.*)'), FrenchTransaction.TYPE_DEPOSIT),
->>>>>>> bf8dbe2e
+        (re.compile(r'^(?P<category>REMBOURST)(?P<text>[^|]*)'), FrenchTransaction.TYPE_PAYBACK),
+        (re.compile(r'^(?P<category>COMMISSIONS)(?P<text>[^|]*)'), FrenchTransaction.TYPE_BANK),
+        (re.compile(r'^(?P<text>(?P<category>REMUNERATION)[^|]*)'), FrenchTransaction.TYPE_BANK),
+        (re.compile(r'^(?P<category>(REMISE CHEQUES|REM CHQ))(?P<text>[^|]*)'), FrenchTransaction.TYPE_DEPOSIT),
     ]
 
 
